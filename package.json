--- conflicted
+++ resolved
@@ -46,12 +46,7 @@
     "vinyl-source-stream": "^1.1.0"
   },
   "dependencies": {
-<<<<<<< HEAD
-    "chai": "^3.5.0",
-    "expect": "^1.14.0",
-=======
     "enumify": "^1.0.4",
->>>>>>> c9868f40
     "js-binarypack": "0.0.9",
     "sinon": "^1.17.3",
     "socket.io-client": "^1.3.7"
