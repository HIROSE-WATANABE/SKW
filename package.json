--- conflicted
+++ resolved
@@ -43,14 +43,10 @@
     "vinyl-source-stream": "^1.1.0"
   },
   "dependencies": {
-<<<<<<< HEAD
     "chai": "^3.5.0",
     "expect": "^1.14.0",
     "js-binarypack": "0.0.9",
     "sinon": "^1.17.3",
-=======
-    "js-binarypack": "0.0.9",
->>>>>>> afe75bc9
     "socket.io-client": "^1.3.7"
   }
 }