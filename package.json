--- conflicted
+++ resolved
@@ -52,10 +52,6 @@
     "events": "^1.1.0",
     "js-binarypack": "0.0.9",
     "socket.io-client": "^1.3.7",
-<<<<<<< HEAD
-    "webrtc-adapter-test": "^0.2.10"
-=======
     "webrtc-adapter-test": "^0.2.9"
->>>>>>> e0f58b53
   }
 }