{
  "name": "skyway-js",
  "version": "1.1.3",
  "description": "The official JavaScript SDK for SkyWay",
  "main": "dist/skyway.js",
  "module": "src/peer.js",
  "scripts": {
    "test": "karma start ./karma.conf.js",
    "clean": "del ./dist",
    "lint": "eslint .",
    "build": "NODE_ENV=production webpack",
    "dev": "webpack -w",
    "doc": "jsdoc -c ./jsdoc.config.js"
  },
  "repository": {
    "type": "git",
    "url": "git+https://github.com/skyway/skyway-js-sdk"
  },
  "files": [
    "dist/skyway.js",
    "LICENSE",
    "CHANGELOG.md",
    "README.md"
  ],
  "author": "NTT Communications Corp.",
  "license": "MIT",
  "devDependencies": {
    "babel-loader": "^7.1.1",
    "babel-plugin-espower": "^2.1.1",
    "babel-preset-es2015": "^6.3.13",
    "del-cli": "^1.1.0",
    "eslint": "^4.2.0",
    "eslint-config-google": "^0.9.1",
<<<<<<< HEAD
    "inject-loader": "^3.0.1",
    "istanbul": "^0.4.5",
=======
    "eslint-config-prettier": "^2.9.0",
    "eslint-plugin-prettier": "^2.4.0",
    "inject-loader": "^3.0.0",
    "istanbul": "^0.4.2",
>>>>>>> 021c8df1
    "istanbul-instrumenter-loader": "^3.0.0",
    "jsdoc": "^3.5.3",
    "karma": "^2.0.0",
    "karma-chrome-launcher": "^2.2.0",
    "karma-coverage": "^1.1.1",
    "karma-mocha": "^1.3.0",
    "karma-mocha-reporter": "^2.2.5",
    "karma-sourcemap-loader": "^0.3.7",
<<<<<<< HEAD
    "karma-webpack": "^2.0.9",
    "mocha": "^4.1.0",
    "power-assert": "^1.4.4",
    "sinon": "^4.1.4",
=======
    "karma-webpack": "^2.0.4",
    "mocha": "^3.4.2",
    "power-assert": "^1.2.0",
    "prettier": "^1.9.2",
    "sinon": "^3.2.1",
>>>>>>> 021c8df1
    "webpack": "^3.3.0"
  },
  "dependencies": {
    "enum": "git+https://github.com/eastandwest/enum.git#react-native",
    "events": "^1.1.0",
    "js-binarypack": "0.0.9",
    "object-sizeof": "^1.0.10",
    "query-string": "^5.0.0",
    "sdp-interop": "^0.1.11",
    "sdp-transform": "^2.3.0",
    "socket.io-client": "^2.0.3"
  }
}<|MERGE_RESOLUTION|>--- conflicted
+++ resolved
@@ -30,16 +30,10 @@
     "babel-preset-es2015": "^6.3.13",
     "del-cli": "^1.1.0",
     "eslint": "^4.2.0",
-    "eslint-config-google": "^0.9.1",
-<<<<<<< HEAD
     "inject-loader": "^3.0.1",
     "istanbul": "^0.4.5",
-=======
     "eslint-config-prettier": "^2.9.0",
     "eslint-plugin-prettier": "^2.4.0",
-    "inject-loader": "^3.0.0",
-    "istanbul": "^0.4.2",
->>>>>>> 021c8df1
     "istanbul-instrumenter-loader": "^3.0.0",
     "jsdoc": "^3.5.3",
     "karma": "^2.0.0",
@@ -48,18 +42,11 @@
     "karma-mocha": "^1.3.0",
     "karma-mocha-reporter": "^2.2.5",
     "karma-sourcemap-loader": "^0.3.7",
-<<<<<<< HEAD
     "karma-webpack": "^2.0.9",
     "mocha": "^4.1.0",
     "power-assert": "^1.4.4",
+    "prettier": "^1.9.2",
     "sinon": "^4.1.4",
-=======
-    "karma-webpack": "^2.0.4",
-    "mocha": "^3.4.2",
-    "power-assert": "^1.2.0",
-    "prettier": "^1.9.2",
-    "sinon": "^3.2.1",
->>>>>>> 021c8df1
     "webpack": "^3.3.0"
   },
   "dependencies": {
