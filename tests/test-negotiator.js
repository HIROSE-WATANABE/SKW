'use strict';

const assert     = require('power-assert');
const sinon      = require('sinon');
const proxyquire = require('proxyquire');

<<<<<<< HEAD
const Negotiator      = require('../src/negotiator');
const sinon      = require('sinon');
=======
const Negotiator = require('../src/negotiator');
>>>>>>> 9a6d7e02

describe('Negotiator', () => {
  describe('Constructor', () => {
    it('should create a Negotiator object', () => {
      const negotiator = new Negotiator();

      assert(negotiator);
      assert(negotiator instanceof Negotiator);
    });
  });

<<<<<<< HEAD
  describe('_setupPCListeners', () => {

    it('should set up PeerConnection listeners', () => {
      const negotiator = new Negotiator();
      const pc = negotiator._createPeerConnection('media');

      negotiator._setupPCListeners(pc);
      assert(pc.onaddstream);
      assert(pc.ondatachannel);
      assert(pc.onicecandidate);
      assert(pc.oniceconnectionstatechange);
      assert(pc.onnegotiationneeded);
      assert(pc.onremovestream);
      assert(pc.onsignalingstatechange);
    });

    describe('RTCPeerConnection\'s event listeners', () => {

      let negotiator;
      let pc;
      let ev;

      beforeEach(() => {
        negotiator = new Negotiator();
        pc = negotiator._createPeerConnection('media');
        negotiator._setupPCListeners(pc);
        ev = {};
      })

      context('when pc listen \'addstream\'', () => {
        it('should emit \'addStream\' with remote stream', done => {
          ev.stream = 'stream';
          negotiator.on('addStream', stream => {
            assert(stream, ev.stream);
            done();
          });

          pc.onaddstream(ev);
        })
      })
      context('when pc listen \'datachannel\'', () => {
        it('should emit \'dcReady\' with datachannel', done => {
          ev.channel = 'dc';
          negotiator.on('dcReady', dc => {
            assert(dc, ev.channel);
            done();
          });
          pc.ondatachannel(ev);
        })
      })
      context('when pc listen \'icecandidate\'', () => {
        it('should emit \'iceCandidate\' with ice candidate', done => {
          ev.candidate = 'candidate';
          negotiator.on('iceCandidate', candidate => {
            assert(candidate, ev.candidate);
            done();
          });

          pc.onicecandidate(ev);
        })
      })

      context('when pc listen \'oniceconnectionstatechange\'', () => {
        context('when pc.iceConnectionState is \'disconnected\'', () => {
          it('should emit \'iceConnectionDisconnected\'', done => {
            negotiator.on('iceConnectionDisconnected', () => {
              done();
            });
            pc.iceConnectionState = 'disconnected';
            pc.oniceconnectionstatechange();
          })
        })
        context('when pc.iceConnectionState is \'failed\'', () => {
          it('should emit \'iceConnectionDisconnected\'', done => {
            negotiator.on('iceConnectionDisconnected', () => {
              done();
            });
            pc.iceConnectionState = 'failed';
            pc.oniceconnectionstatechange();
          })
        })
        context('when pc.iceConnectionState is \'completed\'', () => {
          it('should set pc.onicecandidate noop', () => {
            pc.iceConnectionState = 'completed';
            pc.oniceconnectionstatechange();
            const noop = () => {};
            console.log(pc.onicecandidate)
            console.log(noop)
            assert(pc.onicecandidate == () => {});
          })
        })
      })

      context('when pc listen \'negotiationneeded\'', () => {
        it('should call pc.createOffer', () => {
          console.log(pc)
          const spy = sinon.spy(pc, 'createOffer');
          pc.onnegotiationneeded();

          assert(spy.calledOnce, true);
        });
        it('should call pc.setLocalDescription', () => {
          const spy = sinon.spy(pc, 'setLocalDescription');
          pc.onnegotiationneeded();

          assert(spy.calledOnce, true);
        })
      })

      describe('pc.onremovestream', () => {
        it('do nothing', () => {
        })
      })

      describe('pc.onsignalingstatechange', () => {
        it('do nothing', () => {
        })
      })
    })

=======
  describe('startConnection', () => {
    let pcStub;
    let addStreamSpy;
    let createDCSpy;
    let negotiator;
    let handleOfferSpy;

    before(() => {
      pcStub = sinon.stub();
      addStreamSpy = sinon.spy();
      createDCSpy = sinon.spy();

      pcStub.returns({
        addStream:         addStreamSpy,
        createDataChannel: createDCSpy
      });
      const Negotiator = proxyquire('../src/negotiator', {
        'webrtc-adapter-test': {
          RTCPeerConnection: pcStub
        }
      });

      negotiator = new Negotiator();
      handleOfferSpy = sinon.spy();
      negotiator.handleOffer = handleOfferSpy;
    });

    afterEach(() => {
      addStreamSpy.reset();
      createDCSpy.reset();
      handleOfferSpy.reset();
    });

    it('should create a _pc property of type RTCPeerConnection', () => {
      const options = {
        originator: true
      };
      const pcConfig = {};

      // not stub
      const negotiator = new Negotiator();
      negotiator.startConnection(options, pcConfig);

      assert(negotiator._pc);
      assert.equal(negotiator._pc.constructor.name, 'RTCPeerConnection');
    });

    describe('when type is \'media\'', () => {
      describe('when originator is true', () => {
        it('should call pc.addStream', () => {
          const options = {
            type:       'media',
            stream:     {},
            originator: true
          };
          const pcConfig = {};

          assert(addStreamSpy.callCount === 0);
          assert(handleOfferSpy.callCount === 0);

          negotiator.startConnection(options, pcConfig);

          assert(addStreamSpy.callCount === 1);
          assert(handleOfferSpy.callCount === 0);
        });
      });

      describe('when originator is false', () => {
        it('should call pc.addStream and handleOffer', () => {
          const options = {
            type:       'media',
            stream:     {},
            originator: false
          };
          const pcConfig = {};

          assert(addStreamSpy.callCount === 0);
          assert(handleOfferSpy.callCount === 0);

          negotiator.startConnection(options, pcConfig);

          assert(addStreamSpy.callCount === 1);
          assert(handleOfferSpy.callCount === 1);
        });
      });
    });

    describe('when type is \'data\'', () => {
      describe('when originator is true', () => {
        it('should call createDataChannel and emit \'dataChannel\'', done => {
          const options = {
            type:       'data',
            originator: true
          };
          const pcConfig = {};

          negotiator.on(Negotiator.EVENTS.dcReady.name, () => {
            done();
          });

          assert(createDCSpy.callCount === 0);
          assert(handleOfferSpy.callCount === 0);

          negotiator.startConnection(options, pcConfig);

          assert(createDCSpy.callCount === 1);
          assert(handleOfferSpy.callCount === 0);
        });
      });

      describe('when originator is false', () => {
        it('should call handleOffer', () => {
          const options = {
            type:       'data',
            originator: false
          };
          const pcConfig = {};

          assert(createDCSpy.callCount === 0);
          assert(handleOfferSpy.callCount === 0);

          negotiator.startConnection(options, pcConfig);

          assert(createDCSpy.callCount === 0);
          assert(handleOfferSpy.callCount === 1);
        });
      });
    });
  });

  describe('_createPeerConnection', () => {
    describe('when type is \'media\'', () => {
      it('should return RTCPeerConnection object', () => {
        const negotiator = new Negotiator();
        const pc = negotiator._createPeerConnection('media');

        assert.equal(pc.constructor.name, 'RTCPeerConnection');
      });
    });

    describe('when type is \'data\'', () => {
      it('should return RTCPeerConnection object', () => {
        const negotiator = new Negotiator();
        const pc = negotiator._createPeerConnection('data');

        assert.equal(pc.constructor.name, 'RTCPeerConnection');
      });
    });
>>>>>>> 9a6d7e02
  });
});<|MERGE_RESOLUTION|>--- conflicted
+++ resolved
@@ -4,12 +4,7 @@
 const sinon      = require('sinon');
 const proxyquire = require('proxyquire');
 
-<<<<<<< HEAD
 const Negotiator      = require('../src/negotiator');
-const sinon      = require('sinon');
-=======
-const Negotiator = require('../src/negotiator');
->>>>>>> 9a6d7e02
 
 describe('Negotiator', () => {
   describe('Constructor', () => {
@@ -21,128 +16,6 @@
     });
   });
 
-<<<<<<< HEAD
-  describe('_setupPCListeners', () => {
-
-    it('should set up PeerConnection listeners', () => {
-      const negotiator = new Negotiator();
-      const pc = negotiator._createPeerConnection('media');
-
-      negotiator._setupPCListeners(pc);
-      assert(pc.onaddstream);
-      assert(pc.ondatachannel);
-      assert(pc.onicecandidate);
-      assert(pc.oniceconnectionstatechange);
-      assert(pc.onnegotiationneeded);
-      assert(pc.onremovestream);
-      assert(pc.onsignalingstatechange);
-    });
-
-    describe('RTCPeerConnection\'s event listeners', () => {
-
-      let negotiator;
-      let pc;
-      let ev;
-
-      beforeEach(() => {
-        negotiator = new Negotiator();
-        pc = negotiator._createPeerConnection('media');
-        negotiator._setupPCListeners(pc);
-        ev = {};
-      })
-
-      context('when pc listen \'addstream\'', () => {
-        it('should emit \'addStream\' with remote stream', done => {
-          ev.stream = 'stream';
-          negotiator.on('addStream', stream => {
-            assert(stream, ev.stream);
-            done();
-          });
-
-          pc.onaddstream(ev);
-        })
-      })
-      context('when pc listen \'datachannel\'', () => {
-        it('should emit \'dcReady\' with datachannel', done => {
-          ev.channel = 'dc';
-          negotiator.on('dcReady', dc => {
-            assert(dc, ev.channel);
-            done();
-          });
-          pc.ondatachannel(ev);
-        })
-      })
-      context('when pc listen \'icecandidate\'', () => {
-        it('should emit \'iceCandidate\' with ice candidate', done => {
-          ev.candidate = 'candidate';
-          negotiator.on('iceCandidate', candidate => {
-            assert(candidate, ev.candidate);
-            done();
-          });
-
-          pc.onicecandidate(ev);
-        })
-      })
-
-      context('when pc listen \'oniceconnectionstatechange\'', () => {
-        context('when pc.iceConnectionState is \'disconnected\'', () => {
-          it('should emit \'iceConnectionDisconnected\'', done => {
-            negotiator.on('iceConnectionDisconnected', () => {
-              done();
-            });
-            pc.iceConnectionState = 'disconnected';
-            pc.oniceconnectionstatechange();
-          })
-        })
-        context('when pc.iceConnectionState is \'failed\'', () => {
-          it('should emit \'iceConnectionDisconnected\'', done => {
-            negotiator.on('iceConnectionDisconnected', () => {
-              done();
-            });
-            pc.iceConnectionState = 'failed';
-            pc.oniceconnectionstatechange();
-          })
-        })
-        context('when pc.iceConnectionState is \'completed\'', () => {
-          it('should set pc.onicecandidate noop', () => {
-            pc.iceConnectionState = 'completed';
-            pc.oniceconnectionstatechange();
-            const noop = () => {};
-            console.log(pc.onicecandidate)
-            console.log(noop)
-            assert(pc.onicecandidate == () => {});
-          })
-        })
-      })
-
-      context('when pc listen \'negotiationneeded\'', () => {
-        it('should call pc.createOffer', () => {
-          console.log(pc)
-          const spy = sinon.spy(pc, 'createOffer');
-          pc.onnegotiationneeded();
-
-          assert(spy.calledOnce, true);
-        });
-        it('should call pc.setLocalDescription', () => {
-          const spy = sinon.spy(pc, 'setLocalDescription');
-          pc.onnegotiationneeded();
-
-          assert(spy.calledOnce, true);
-        })
-      })
-
-      describe('pc.onremovestream', () => {
-        it('do nothing', () => {
-        })
-      })
-
-      describe('pc.onsignalingstatechange', () => {
-        it('do nothing', () => {
-        })
-      })
-    })
-
-=======
   describe('startConnection', () => {
     let pcStub;
     let addStreamSpy;
@@ -291,6 +164,184 @@
         assert.equal(pc.constructor.name, 'RTCPeerConnection');
       });
     });
->>>>>>> 9a6d7e02
   });
+
+  describe('_setupPCListeners', () => {
+
+    it('should set up PeerConnection listeners', () => {
+      const negotiator = new Negotiator();
+      const pc = negotiator._createPeerConnection('media');
+
+      negotiator._setupPCListeners(pc);
+      assert(pc.onaddstream);
+      assert(pc.ondatachannel);
+      assert(pc.onicecandidate);
+      assert(pc.oniceconnectionstatechange);
+      assert(pc.onnegotiationneeded);
+      assert(pc.onremovestream);
+      assert(pc.onsignalingstatechange);
+    });
+
+    describe('RTCPeerConnection\'s event listeners', () => {
+
+      let negotiator;
+      let pc;
+      let ev;
+
+      beforeEach(() => {
+        negotiator = new Negotiator();
+        pc = negotiator._createPeerConnection('media');
+        negotiator._setupPCListeners(pc);
+        ev = {};
+      })
+
+      describe('when pc listen \'addstream\'', () => {
+        it('should emit \'addStream\' with remote stream', done => {
+          ev.stream = 'stream';
+          negotiator.on('addStream', stream => {
+            assert(stream, ev.stream);
+            done();
+          });
+
+          pc.onaddstream(ev);
+        })
+      })
+      describe('when pc listen \'datachannel\'', () => {
+        it('should emit \'dcReady\' with datachannel', done => {
+          ev.channel = 'dc';
+          negotiator.on('dcReady', dc => {
+            assert(dc, ev.channel);
+            done();
+          });
+
+          pc.ondatachannel(ev);
+        })
+      })
+      describe('when pc listen \'icecandidate\'', () => {
+        it('should emit \'iceCandidate\' with ice candidate', done => {
+          ev.candidate = 'candidate';
+          negotiator.on('iceCandidate', candidate => {
+            assert(candidate, ev.candidate);
+            done();
+          });
+
+          pc.onicecandidate(ev);
+        })
+      })
+
+      describe('when pc listen \'oniceconnectionstatechange\'', () => {
+        describe('when pc.iceConnectionState is \'disconnected\'', () => {
+          it('should emit \'iceConnectionDisconnected\'', done => {
+            negotiator.on('iceConnectionDisconnected', () => {
+              done();
+            });
+            pc.oniceconnectionstatechange();
+          })
+        })
+        describe('when pc.iceConnectionState is \'failed\'', () => {
+          it('should emit \'iceConnectionDisconnected\'', done => {
+            negotiator.on('iceConnectionDisconnected', () => {
+              done();
+            });
+            pc.oniceconnectionstatechange();
+          })
+        })
+        describe('when pc.iceConnectionState is \'completed\'', () => {
+          it('should set pc.onicecandidate noop', () => {
+            pc.iceConnectionState = 'completed';
+            pc.oniceconnectionstatechange();
+
+            assert(pc.onicecandidate);
+          })
+        })
+      })
+
+      describe('when pc listen \'negotiationneeded\'', () => {
+        it('should call _makeOffer', () => {
+          const spy = sinon.spy(negotiator, '_makeOffer');
+
+          pc.onnegotiationneeded();
+
+          console.log(spy.callCount)
+
+          assert(spy.calledOnce, true);
+        });
+      })
+
+      describe('when pc listen \'removestream\'', () => {
+        it('do nothing', () => {
+        })
+      })
+
+      describe('when pc listen \'signalingstatechange\'', () => {
+        it('do nothing', () => {
+        })
+      })
+    })
+  })
+
+  describe('_makeOffer', () => {
+
+    let negotiator;
+    let pc;
+    let ev;
+
+    beforeEach(() => {
+      negotiator = new Negotiator();
+      pc = negotiator._createPeerConnection('media');
+      negotiator._setupPCListeners(pc);
+      ev = {};
+    })
+
+    it('should call pc.createOffer', () => {
+      pc.createOffer = sinon.spy();
+      const offer = 'offer';
+      //pc.createOffer = Promise.resolve(offer);
+      //const spy = sinon.spy(pc, 'createOffer');
+
+      negotiator._makeOffer(pc);
+      console.log(spy.callCount)
+      assert(spy.calledOnce, true);
+    });
+
+    it('should return offer', done => {
+      Promise.resolve(negotiator._makeOffer(pc))
+      .then(offer => {
+        console.log(offer);
+        done();
+      }).catch(error => {
+        console.log(error)
+      });
+    });
+  })
+
+  describe('_setOffer', () => {
+
+    let negotiator;
+    let pc;
+    let ev;
+
+    beforeEach(() => {
+      negotiator = new Negotiator();
+      pc = negotiator._createPeerConnection('media');
+      negotiator._setupPCListeners(pc);
+      ev = {};
+    })
+
+    it('should call pc.setLocalDescription', done => {
+      const offer = 'offer';
+      pc.createOffer = sinon.spy();
+
+      negotiator._makeOffer(pc, offer);
+      assert(spy.calledOnce, true);
+    });
+
+    it('should call pc.setLocalDescription', done => {
+      Promise.resolve(negotiator._setOffer(offer))
+      .then(offer => {
+        console.log(offer);
+        done();
+      });
+    });
+  })
 });