'use strict';

const Peer    = require('../src/peer');
const Socket  = require('../src/socket');
const util    = require('../src/util');

const assert = require('power-assert');
const sinon  = require('sinon');

describe('Peer', () => {
  const apiKey = 'abcdefgh-1234-5678-jklm-zxcvasdfqwrt';
  const timeForAsync = 10;

  describe('Constructor', () => {
    it('should create a Peer object', () => {
      const peer = new Peer({
        key: apiKey
      });
      assert(peer);
      assert(peer instanceof Peer);
    });

    it('should create a Peer object with default options', () => {
      const peer = new Peer({
        key: apiKey
      });
      assert(peer.options.debug === util.LOG_LEVELS.NONE);
      assert(peer.options.host === util.CLOUD_HOST);
      assert(peer.options.port === util.CLOUD_PORT);
      assert(peer.options.token);
      assert(typeof peer.options.token === 'string');
      assert(peer.options.config === util.defaultConfig);
      assert(peer.options.turn === true);
    });

    it('should create a Peer object with options overwritten', () => {
      const config = {iceServers: []};
      const peer = new Peer({
        key:    apiKey,
        debug:  util.LOG_LEVELS.FULL,
        config: config
      });
      // Overwritten
      assert(peer.options.key === apiKey);
      assert(peer.options.debug === util.LOG_LEVELS.FULL);
      assert(peer.options.config === config);

      // Default unchanged
      assert(peer.options.host === util.CLOUD_HOST);
      assert(peer.options.port === util.CLOUD_PORT);
      assert(peer.options.token);
      assert(typeof peer.options.token === 'string');
      assert(peer.options.turn === true);
    });

    // TODO: run after socket is implemented.
    // Can't stub as socket.start is run in constructor
    it.skip('should create a Peer object with ID', done => {
      const peerId = 'myID';
      const peer = new Peer(peerId, {
        key: apiKey
      });

      peer.on('open', id => {
        assert(id === peerId);
        assert(peer.id === peerId);

        done();
      });
    });

    it('should not create a Peer object with invalid ID', done => {
      let peer;
      try {
        peer = new Peer('間違ったIDです', {
          key: apiKey
        });
      } catch (e) {
        assert(peer === undefined);
        done();
      }
    });

    it('should not create a Peer object with invalid API key', done => {
      let peer;
      try {
        peer = new Peer({
          key: 'wrong'
        });
      } catch (e) {
        assert(peer === undefined);
        done();
      }
    });

    it('should contain a Socket object', () => {
      const peer = new Peer({
        key: apiKey
      });

      assert(peer.socket);
      assert(peer.socket instanceof Socket);
    });

    it('should set up socket message listeners', () => {
      const spy = sinon.spy(Socket.prototype, 'on');

      const peer = new Peer({
        key: apiKey
      });

      assert(peer);
      assert(spy.called === true);
      assert(spy.calledWith(util.MESSAGE_TYPES.OPEN.name) === true);
      assert(spy.calledWith(util.MESSAGE_TYPES.ERROR.name) === true);
      assert(spy.calledWith(util.MESSAGE_TYPES.LEAVE.name) === true);
      assert(spy.calledWith(util.MESSAGE_TYPES.EXPIRE.name) === true);
      assert(spy.calledWith(util.MESSAGE_TYPES.OFFER.name) === true);
      spy.restore();
    });

    it('should abort on a socket "error"', done => {
      const peer = new Peer({
        key: apiKey
      });

      const errMsg = 'test error';

      peer.on('error', err => {
        assert(err.type === 'socket-error');
        assert(err.message === errMsg);
        done();
      });

      peer.socket.emit('error', errMsg);
    });

    it('should abort and disconnect on a socket "disconnect" event', done => {
      const peer = new Peer({
        key: apiKey
      });

      const spy = sinon.spy(peer, 'disconnect');

      peer.on('error', err => {
        assert(err.type === 'socket-error');
        assert(err.message === 'Lost connection to server.');

        assert(spy.calledOnce);
        spy.restore();
        done();
      });

      peer.socket.emit('disconnect');
    });

    it('should call destroy onbeforeunload', () => {
      const peer = new Peer({
        key: apiKey
      });

      window.onbeforeunload();
      assert(peer._destroyCalled === true);
    });
  });

  describe('Disconnect', () => {
    let peer;
    beforeEach(() => {
      peer = new Peer({
        key: apiKey
      });
    });

    afterEach(() => {
      peer.destroy();
    });

    it('should emit "disconnected" event on peer', done => {
      peer.disconnect();
      peer.on('disconnected', id => {
        assert(peer.id === id);
        done();
      });
    });

    it('should set _disconnectCalled to true and open to false', done => {
      peer.disconnect();
      peer.on('disconnected', () => {
        assert(peer._disconnectCalled === true);
        assert(peer.open === false);
        done();
      });
    });

    it('should call socket.close', done => {
      const spy = sinon.spy(peer.socket, 'close');

      peer.disconnect();

      peer.on('disconnected', () => {
        assert(spy.calledOnce === true);
        spy.restore();
        done();
      });
    });

    it('should not do anything the second time you call it', function(done) {
      peer.disconnect();

      let disconnectEventCount = 0;
      let beforeTestTimeout = this.timeout - 100;

      setTimeout(() => {
        assert(disconnectEventCount === 1);
        done();
      }, beforeTestTimeout);

      peer.on('disconnected', () => {
        assert(++disconnectEventCount === 1);
        peer.disconnect();
      });
    });

    it('should set _lastPeerId to current id and id to null', done => {
      peer.disconnect();

      peer.on('disconnected', id => {
        setTimeout(() => {
          assert(peer._lastPeerId === id);
          assert(peer.id === null);
          done();
        }, timeForAsync);
      });
    });
  });

  describe('Destroy', () => {
    let peer;
    beforeEach(() => {
      peer = new Peer({
        key: apiKey
      });
    });

    afterEach(() => {
      peer.destroy();
    });

    it('should call disconnect()', () => {
      const spy = sinon.spy(peer, 'disconnect');

      peer.destroy();

      assert(spy.calledOnce === true);

      spy.restore();
    });

    it('should set _destroyCalled to true', done => {
      peer.destroy();

      peer.on('disconnected', () => {
        assert(peer._destroyCalled === true);
        done();
      });
    });

    it('should not call disconnect() the second time you call it', () => {
      const spy = sinon.spy(peer, 'disconnect');

      peer.destroy();
      peer.destroy();

      assert(spy.calledOnce === true);

      spy.restore();
    });

    it('should call _cleanupPeer for each peer in peer.connections', () => {
      const peerIds = [];
      const numPeers = 10;
      for (let peerIndex = 0; peerIndex < numPeers; peerIndex++) {
        const peerId = util.randomToken();
        peerIds.push(peerId);
        peer.connections[peerId] = [];
      }

      const stub = sinon.stub(peer, '_cleanupPeer');
      peer.destroy();

      assert(stub.callCount === peerIds.length);
      for (let peerId of peerIds) {
        assert(stub.calledWith(peerId) === true);
      }

      stub.restore();
    });
  });

  describe('_CleanupPeer', () => {
    let peer;
    beforeEach(() => {
      peer = new Peer({
        key: apiKey
      });
    });

    afterEach(() => {
      peer.destroy();
    });

    it('should call close for each connection in the peer', () => {
      const peerId = util.randomToken();
      peer.connections[peerId] = [];

      const spies = [];
      const numConns = 5;
      for (let connIndex = 0; connIndex < numConns; connIndex++) {
        const spy = sinon.spy();
        spies.push(spy);
        peer.connections[peerId].push({close: spy});
      }

      assert(spies.length === numConns);
      assert(peer.connections[peerId].length === numConns);

      peer._cleanupPeer(peerId);
      for (let spy of spies) {
        assert(spy.calledOnce === true);
      }
    });
  });

<<<<<<< HEAD
  describe('_setupMessageHandlers', () => {
    let peer;
    beforeEach(() => {
=======
  describe('ListAllPeers', () => {
    let peer;
    let requests = [];
    let xhr;
    beforeEach(() => {
      xhr = sinon.useFakeXMLHttpRequest();
      xhr.onCreate = function(request) {
        requests.push(request);
      };

>>>>>>> 8b732f86
      peer = new Peer({
        key: apiKey
      });
    });

    afterEach(() => {
<<<<<<< HEAD
      peer.destroy();
    });

    it('should set peer.id on OPEN events', () => {
      assert(peer.id === undefined);

      const peerId = 'testId';
      peer.socket.emit(util.MESSAGE_TYPES.OPEN.name, peerId);

      assert(peer.id === peerId);
    });

    it('should abort with server-error on ERROR events', () => {
      const errMsg = 'Error message';
      try {
        peer.socket.emit(util.MESSAGE_TYPES.ERROR.name, errMsg);
      } catch (e) {
        assert(e.type === 'server-error');
        assert(e.message === errMsg);

        return;
      }

      assert.fail();
    });

    it('should log a message on LEAVE events', () => {
      const peerId = 'testId';

      const spy = sinon.spy(util, 'log');

      peer.socket.emit(util.MESSAGE_TYPES.LEAVE.name, {src: peerId});

      assert(spy.calledOnce === true);
      assert(spy.calledWith(`Received leave message from ${peerId}`) === true);

      spy.restore();
    });

    it('should emit a peer-unavailable error on EXPIRE events', done => {
      const peerId = 'testId';
      peer.on(util.PEER_EVENTS.error.name, e => {
        assert(e.type === 'peer-unavailable');
        assert(e.message === `Could not connect to peer ${peerId}`);
        done();
      });

      peer.socket.emit(util.MESSAGE_TYPES.EXPIRE.name, {src: peerId});
    });

    it('should create MediaConnection on media OFFER events', done => {
      const peerId = 'testId';
      peer.on(util.PEER_EVENTS.call.name, connection => {
        assert(connection);
        assert(connection.constructor.name === 'MediaConnection');
        assert(Object.keys(peer.connections[peerId]).length === 1);
        assert(peer.getConnection(peerId, connection.id) === connection);

        done();
      });

      const offerMsg = {
        type:         'media',
        connectionId: util.randomToken(),
        src:          peerId,
        metadata:     {}
      };
      peer.socket.emit(util.MESSAGE_TYPES.OFFER.name, offerMsg);
    });

    it('should create DataConnection on data OFFER events', done => {
      const peerId = 'testId';
      peer.on(util.PEER_EVENTS.connection.name, connection => {
        assert(connection);
        assert(connection.constructor.name === 'DataConnection');
        assert(Object.keys(peer.connections[peerId]).length === 1);
        assert(peer.getConnection(peerId, connection.id) === connection);

        done();
      });

      const offerMsg = {
        type:         'data',
        connectionId: util.randomToken(),
        src:          peerId,
        metadata:     {}
      };
      peer.socket.emit(util.MESSAGE_TYPES.OFFER.name, offerMsg);
=======
      xhr.restore();
      requests = [];

      peer.destroy();
    });

    it('should send a "GET" request to the right URL', () => {
      peer.listAllPeers();
      assert(requests.length === 1);

      var protocol = peer.options.secure ? 'https://' : 'http://';
      const url = `${protocol}${peer.options.host}:` +
        `${peer.options.port}/active/list/${apiKey}`;
      assert(requests[0].url === url);
      assert(requests[0].method === 'get');
    });

    it('should call the callback with the response as the argument', () => {
      const spy = sinon.spy();
      peer.listAllPeers(spy);
      assert(requests.length === 1);

      const peerList = ['peerId1', 'peerId2', 'peerId3'];
      requests[0].respond(200, {}, JSON.stringify(peerList));

      assert(spy.calledOnce === true);
      assert(spy.calledWith(peerList) === true);
    });

    it('should throw an error when the status is 401', () => {
      try {
        peer.listAllPeers();
        requests.respond(401);
      } catch (e) {
        assert(e instanceof Error);
        return;
      }

      assert.fail('Didn\'t throw an error');
    });

    it('should call the callback with an empty array any other status', () => {
      const spy = sinon.spy();
      const peerList = JSON.stringify(['peerId1', 'peerId2', 'peerId3']);
      const responseCodes = [202, 400, 403, 404, 408, 500, 503];

      for (let codeIndex = 0; codeIndex <= responseCodes.length; codeIndex++) {
        peer.listAllPeers(spy);
        requests[codeIndex].respond(responseCodes[codeIndex], {}, peerList);
      }

      assert(spy.withArgs([]).callCount === responseCodes.length);
>>>>>>> 8b732f86
    });
  });
});<|MERGE_RESOLUTION|>--- conflicted
+++ resolved
@@ -332,11 +332,106 @@
     });
   });
 
-<<<<<<< HEAD
   describe('_setupMessageHandlers', () => {
     let peer;
     beforeEach(() => {
-=======
+      peer = new Peer({
+        key: apiKey
+      });
+    });
+
+    afterEach(() => {
+      peer.destroy();
+    });
+
+    it('should set peer.id on OPEN events', () => {
+      assert(peer.id === undefined);
+
+      const peerId = 'testId';
+      peer.socket.emit(util.MESSAGE_TYPES.OPEN.name, peerId);
+
+      assert(peer.id === peerId);
+    });
+
+    it('should abort with server-error on ERROR events', () => {
+      const errMsg = 'Error message';
+      try {
+        peer.socket.emit(util.MESSAGE_TYPES.ERROR.name, errMsg);
+      } catch (e) {
+        assert(e.type === 'server-error');
+        assert(e.message === errMsg);
+
+        return;
+      }
+
+      assert.fail();
+    });
+
+    it('should log a message on LEAVE events', () => {
+      const peerId = 'testId';
+
+      const spy = sinon.spy(util, 'log');
+
+      peer.socket.emit(util.MESSAGE_TYPES.LEAVE.name, {src: peerId});
+
+      assert(spy.calledOnce === true);
+      assert(spy.calledWith(`Received leave message from ${peerId}`) === true);
+
+      spy.restore();
+    });
+
+    it('should emit a peer-unavailable error on EXPIRE events', done => {
+      const peerId = 'testId';
+      peer.on(util.PEER_EVENTS.error.name, e => {
+        assert(e.type === 'peer-unavailable');
+        assert(e.message === `Could not connect to peer ${peerId}`);
+        done();
+      });
+
+      peer.socket.emit(util.MESSAGE_TYPES.EXPIRE.name, {src: peerId});
+    });
+
+    it('should create MediaConnection on media OFFER events', done => {
+      const peerId = 'testId';
+      peer.on(util.PEER_EVENTS.call.name, connection => {
+        assert(connection);
+        assert(connection.constructor.name === 'MediaConnection');
+        assert(Object.keys(peer.connections[peerId]).length === 1);
+        assert(peer.getConnection(peerId, connection.id) === connection);
+
+        done();
+      });
+
+      const offerMsg = {
+        type:         'media',
+        connectionId: util.randomToken(),
+        src:          peerId,
+        metadata:     {}
+      };
+      peer.socket.emit(util.MESSAGE_TYPES.OFFER.name, offerMsg);
+    });
+
+    it('should create DataConnection on data OFFER events', done => {
+      const peerId = 'testId';
+      peer.on(util.PEER_EVENTS.connection.name, connection => {
+        assert(connection);
+        assert(connection.constructor.name === 'DataConnection');
+        assert(Object.keys(peer.connections[peerId]).length === 1);
+        assert(peer.getConnection(peerId, connection.id) === connection);
+
+        done();
+      });
+
+      const offerMsg = {
+        type:         'data',
+        connectionId: util.randomToken(),
+        src:          peerId,
+        metadata:     {}
+      };
+      peer.socket.emit(util.MESSAGE_TYPES.OFFER.name, offerMsg);
+    });
+  });
+
   describe('ListAllPeers', () => {
     let peer;
     let requests = [];
@@ -347,103 +442,12 @@
         requests.push(request);
       };
 
->>>>>>> 8b732f86
       peer = new Peer({
         key: apiKey
       });
     });
 
     afterEach(() => {
-<<<<<<< HEAD
-      peer.destroy();
-    });
-
-    it('should set peer.id on OPEN events', () => {
-      assert(peer.id === undefined);
-
-      const peerId = 'testId';
-      peer.socket.emit(util.MESSAGE_TYPES.OPEN.name, peerId);
-
-      assert(peer.id === peerId);
-    });
-
-    it('should abort with server-error on ERROR events', () => {
-      const errMsg = 'Error message';
-      try {
-        peer.socket.emit(util.MESSAGE_TYPES.ERROR.name, errMsg);
-      } catch (e) {
-        assert(e.type === 'server-error');
-        assert(e.message === errMsg);
-
-        return;
-      }
-
-      assert.fail();
-    });
-
-    it('should log a message on LEAVE events', () => {
-      const peerId = 'testId';
-
-      const spy = sinon.spy(util, 'log');
-
-      peer.socket.emit(util.MESSAGE_TYPES.LEAVE.name, {src: peerId});
-
-      assert(spy.calledOnce === true);
-      assert(spy.calledWith(`Received leave message from ${peerId}`) === true);
-
-      spy.restore();
-    });
-
-    it('should emit a peer-unavailable error on EXPIRE events', done => {
-      const peerId = 'testId';
-      peer.on(util.PEER_EVENTS.error.name, e => {
-        assert(e.type === 'peer-unavailable');
-        assert(e.message === `Could not connect to peer ${peerId}`);
-        done();
-      });
-
-      peer.socket.emit(util.MESSAGE_TYPES.EXPIRE.name, {src: peerId});
-    });
-
-    it('should create MediaConnection on media OFFER events', done => {
-      const peerId = 'testId';
-      peer.on(util.PEER_EVENTS.call.name, connection => {
-        assert(connection);
-        assert(connection.constructor.name === 'MediaConnection');
-        assert(Object.keys(peer.connections[peerId]).length === 1);
-        assert(peer.getConnection(peerId, connection.id) === connection);
-
-        done();
-      });
-
-      const offerMsg = {
-        type:         'media',
-        connectionId: util.randomToken(),
-        src:          peerId,
-        metadata:     {}
-      };
-      peer.socket.emit(util.MESSAGE_TYPES.OFFER.name, offerMsg);
-    });
-
-    it('should create DataConnection on data OFFER events', done => {
-      const peerId = 'testId';
-      peer.on(util.PEER_EVENTS.connection.name, connection => {
-        assert(connection);
-        assert(connection.constructor.name === 'DataConnection');
-        assert(Object.keys(peer.connections[peerId]).length === 1);
-        assert(peer.getConnection(peerId, connection.id) === connection);
-
-        done();
-      });
-
-      const offerMsg = {
-        type:         'data',
-        connectionId: util.randomToken(),
-        src:          peerId,
-        metadata:     {}
-      };
-      peer.socket.emit(util.MESSAGE_TYPES.OFFER.name, offerMsg);
-=======
       xhr.restore();
       requests = [];
 
@@ -496,7 +500,6 @@
       }
 
       assert(spy.withArgs([]).callCount === responseCodes.length);
->>>>>>> 8b732f86
     });
   });
 });