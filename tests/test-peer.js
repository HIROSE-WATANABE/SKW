'use strict';

const MediaConnection = require('../src/mediaConnection');
const DataConnection  = require('../src/dataConnection');
const SFURoom         = require('../src/sfuRoom');
const MeshRoom        = require('../src/meshRoom');
const util            = require('../src/util');
const Socket          = require('../src/socket');

const assert       = require('power-assert');
const proxyquire   = require('proxyquireify')(require);
const sinon        = require('sinon');
const EventEmitter = require('events');

const MediaStream = window.MediaStream || window.webkitMediaStream;

describe('Peer', () => {
  const apiKey = 'abcdefgh-1234-5678-jklm-zxcvasdfqwrt';
  const peerId = 'testPeerId';
  const timeForAsync = 10;
  let SocketConstructorStub;
  let SFURoomConstructorStub;
  let MeshRoomConstructorStub;

  let socketInstanceStub;
  let sfuRoomInstanceStub;
  let meshRoomInstanceStub;

  let Peer;
  let initializeServerConnectionSpy;

  beforeEach(() => {
    // new Socket should return a stubbed socket object
    SocketConstructorStub = sinon.stub(Socket, 'constructor');
    socketInstanceStub = sinon.createStubInstance(Socket);
    SocketConstructorStub.returns(socketInstanceStub);

    // new SFURoom should return a stubbed sfuRoom object
    SFURoomConstructorStub = sinon.stub(SFURoom, 'constructor');
    sfuRoomInstanceStub = sinon.createStubInstance(SFURoom);
    SFURoomConstructorStub.returns(sfuRoomInstanceStub);

    // new MeshRoom should return a stubbed meshRoom object
    MeshRoomConstructorStub = sinon.stub(MeshRoom, 'constructor');
    meshRoomInstanceStub = sinon.createStubInstance(MeshRoom);
    MeshRoomConstructorStub.returns(meshRoomInstanceStub);

    // EventEmitter functions should be spies not stubs so we can test them properly
    socketInstanceStub.on.restore();
    socketInstanceStub.emit.restore();
    sinon.spy(socketInstanceStub, 'on');
    sinon.spy(socketInstanceStub, 'emit');

    sfuRoomInstanceStub.on.restore();
    sfuRoomInstanceStub.emit.restore();
    sinon.spy(sfuRoomInstanceStub, 'on');
    sinon.spy(sfuRoomInstanceStub, 'emit');

    meshRoomInstanceStub.on.restore();
    meshRoomInstanceStub.emit.restore();
    sinon.spy(meshRoomInstanceStub, 'on');
    sinon.spy(meshRoomInstanceStub, 'emit');

    Peer = proxyquire('../src/peer', {
      './socket':   SocketConstructorStub,
      './sfuRoom':  SFURoomConstructorStub,
      './meshRoom': MeshRoomConstructorStub,
      './util':     util});
    initializeServerConnectionSpy = sinon.spy(Peer.prototype, '_initializeServerConnection');
  });

  afterEach(() => {
    SocketConstructorStub.restore();
    SFURoomConstructorStub.restore();
    MeshRoomConstructorStub.restore();

    initializeServerConnectionSpy.restore();
  });

  describe('Constructor', () => {
    it('should create a Peer object', () => {
      const peer = new Peer({
        key: apiKey
      });
      assert(peer);
      assert(peer instanceof Peer);
    });

    it('should create a Peer object with default options', () => {
      const peer = new Peer({
        key: apiKey
      });

      assert.equal(peer.options.debug.value, util.LOG_LEVELS.NONE.value);
      assert.equal(peer.options.host, util.CLOUD_HOST);
      assert.equal(peer.options.port, util.CLOUD_PORT);
      assert(peer.options.token);
      assert.equal(typeof peer.options.token, 'string');
      assert.deepEqual(peer.options.config, util.defaultConfig);
      assert.equal(peer.options.turn, true);
    });

    it('should create a Peer object with options overwritten', () => {
      const config = {iceServers: []};
      const peer = new Peer({
        key:    apiKey,
        debug:  util.LOG_LEVELS.FULL,
        config: config
      });
      // Overwritten
      assert.equal(peer.options.key, apiKey);
      assert.equal(peer.options.debug, util.LOG_LEVELS.FULL);
      assert.equal(peer.options.config, config);

      // Default unchanged
      assert.equal(peer.options.host, util.CLOUD_HOST);
      assert.equal(peer.options.port, util.CLOUD_PORT);
      assert.equal(typeof peer.options.token, 'string');
      assert.equal(peer.options.turn, true);
    });

    it('should not create a Peer object with invalid ID', done => {
      let peer;
      try {
        peer = new Peer('間違ったIDです', {
          key: apiKey
        });
      } catch (e) {
        assert.equal(peer, undefined);
        done();
      }
    });

    it('should not create a Peer object with invalid API key', done => {
      let peer;
      try {
        peer = new Peer({
          key: 'wrong'
        });
      } catch (e) {
        assert.equal(peer, undefined);
        done();
      }
    });

    it('should call _initializeServerConnection with passed id', () => {
      // eslint-disable-next-line no-new
      new Peer(peerId, {
        key: apiKey
      });

      assert.equal(initializeServerConnectionSpy.callCount, 1);
      assert(initializeServerConnectionSpy.calledWith(peerId));
    });

    it('should call _initializeServerConnection with undefined if id is not specified', () => {
      // eslint-disable-next-line no-new
      new Peer({
        key: apiKey
      });

      assert.equal(initializeServerConnectionSpy.callCount, 1);
      assert(initializeServerConnectionSpy.calledWith(undefined));
    });

    // This can't be separated out because it is called in the constructor
    describe('_initializeServerConnection', () => {
      let peer;
      beforeEach(() => {
        socketInstanceStub.on.restore();
        socketInstanceStub.emit.restore();

        peer = new Peer(peerId, {
          key: apiKey
        });
      });

      it('should create a new Socket and set it to peer.socket', () => {
        assert.equal(SocketConstructorStub.callCount, 1);
        assert(SocketConstructorStub.calledWith(
          peer.options.secure,
          peer.options.host,
          peer.options.port,
          peer.options.key));
        assert.equal(peer.socket.constructor.name, 'Socket');
      });

      it('should abort on a socket \'error\'', done => {
        const errMsg = 'test error';

        peer.on('error', err => {
          assert.equal(err.type, 'socket-error');
          assert.equal(err.message, errMsg);
          done();
        });

        peer.socket.emit('error', errMsg);
      });

      it('should abort and disconnect on a socket \'disconnect\' event', done => {
        const disconnectSpy = sinon.spy(peer, 'disconnect');

        peer.on('error', err => {
          assert.equal(err.type, 'socket-error');
          assert.equal(err.message, 'Lost connection to server.');

          assert.equal(disconnectSpy.callCount, 1);
          disconnectSpy.restore();
          done();
        });

        peer.socket.emit('disconnect');
      });

      it('should call destroy onbeforeunload', () => {
        window.onbeforeunload();
        assert.equal(peer._destroyCalled, true);
      });

      it('should call socket.start', () => {
        assert.equal(peer.socket.start.callCount, 1);
        assert(peer.socket.start.calledWith(peerId, peer.options.token));
      });
    });
  });

  describe('call', () => {
    let peer;
    beforeEach(() => {
      peer = new Peer({
        key: apiKey
      });
    });

    afterEach(() => {
      peer.destroy();
    });

    it('should create a new MediaConnection, add it, and return it', () => {
      const _addConnectionSpy = sinon.spy(peer, '_addConnection');

      const conn = peer.call(peerId, new MediaStream());

      assert.equal(conn.constructor.name, 'MediaConnection');
      assert.equal(_addConnectionSpy.callCount, 1);
      assert(_addConnectionSpy.calledWith(peerId, conn));

      _addConnectionSpy.restore();
    });

    it('should emit an error if disconnected', done => {
      peer.on('error', e => {
        assert.equal(e.type, 'disconnected');
        done();
      });

      peer.disconnect();

      setTimeout(() => {
        peer.call(peerId, {});
      });
    });
  });

  describe('connect', () => {
    let peer;
    beforeEach(() => {
      peer = new Peer({
        key: apiKey
      });
    });

    afterEach(() => {
      peer.destroy();
    });

    it('should create a new DataConnection, add it, and return it', () => {
      const addConnectionSpy = sinon.spy(peer, '_addConnection');

      const conn = peer.connect(peerId, {});

      assert.equal(conn.constructor.name, 'DataConnection');
      assert.equal(addConnectionSpy.callCount, 1);
      assert(addConnectionSpy.calledWith(peerId, conn));

      addConnectionSpy.restore();
    });

    it('should emit an error if disconnected', done => {
      peer.on('error', e => {
        assert.equal(e.type, 'disconnected');
        done();
      });

      peer.disconnect();

      setTimeout(() => {
        peer.connect(peerId);
      });
    });
  });

  describe('joinRoom', () => {
    const roomName = 'testRoomName';

    let peer;
    beforeEach(() => {
      peer = new Peer({
        key: apiKey
      });
    });

    it('should call _initializeSfuRoom if mode is \'sfu\'', () => {
      const initSfuRoomStub = sinon.stub(peer, '_initializeSfuRoom');
      const options = {mode: 'sfu'};

      peer.joinRoom(roomName, options);

      assert.equal(initSfuRoomStub.callCount, 1);
      assert(initSfuRoomStub.calledWith(roomName, options));
    });

    it('should call _initializeFullMeshRoom if mode is \'mesh\'', () => {
      const initMeshRoomStub = sinon.stub(peer, '_initializeFullMeshRoom');
      const options = {mode: 'mesh'};

      peer.joinRoom(roomName, options);

      assert.equal(initMeshRoomStub.callCount, 1);
      assert(initMeshRoomStub.calledWith(roomName, options));
    });

    it('should call _initializeFullMeshRoom if mode is not set', () => {
      const initMeshRoomStub = sinon.stub(peer, '_initializeFullMeshRoom');
      const options = {};

      peer.joinRoom(roomName, options);

      assert.equal(initMeshRoomStub.callCount, 1);
      assert(initMeshRoomStub.calledWith(roomName, options));
    });

    it('should emit an error if roomName isn\'t defined', done => {
      const options = {};

      peer.on('error', err => {
        assert.equal(err.type, 'room-error');
        done();
      });

      peer.joinRoom(undefined, options);
    });

    it('should set roomOptions pcConfig and peerId', () => {
      const initMeshRoomStub = sinon.stub(peer, '_initializeFullMeshRoom');
      const options = {};

      peer.joinRoom(roomName, options);

      const roomOptions = initMeshRoomStub.args[0][1];
      assert.equal(roomOptions.pcConfig, peer._pcConfig);
      assert.equal(roomOptions.peerId, peer.id);
    });
  });

  describe('getConnection', () => {
    let peer;
    beforeEach(() => {
      peer = new Peer({
        key: apiKey
      });
    });

    afterEach(() => {
      peer.disconnect();
    });

    it('should get a connection if peerId and connId match', () => {
      const peerId = 'testId';
      const connection = new DataConnection(peerId, {});

      peer._addConnection(peerId, connection);

      assert.equal(peer.getConnection(peerId, connection.id), connection);
    });

    it('should return null if connection doesn\'t exist', () => {
      const peerId = 'testId';
      const connection = new DataConnection(peerId, {});

      assert.equal(peer.getConnection(peerId, connection.id), null);
    });
  });

  describe('destroy', () => {
    let peer;
    beforeEach(() => {
      peer = new Peer({
        key: apiKey
      });
    });

    afterEach(() => {
      peer.destroy();
    });

    it('should call disconnect()', () => {
      const spy = sinon.spy(peer, 'disconnect');

      peer.destroy();

      assert.equal(spy.callCount, 1);

      spy.restore();
    });

    it('should set _destroyCalled to true', done => {
      peer.destroy();

      peer.on('disconnected', () => {
        assert.equal(peer._destroyCalled, true);
        done();
      });
    });

    it('should not call disconnect() the second time you call it', () => {
      const spy = sinon.spy(peer, 'disconnect');

      peer.destroy();
      peer.destroy();

      assert.equal(spy.callCount, 1);

      spy.restore();
    });

    it('should call _cleanupPeer for each peer in peer.connections', () => {
      const peerIds = [];
      const numPeers = 10;
      for (let peerIndex = 0; peerIndex < numPeers; peerIndex++) {
        const peerId = util.randomToken();
        peerIds.push(peerId);
        peer.connections[peerId] = [];
      }

      const stub = sinon.stub(peer, '_cleanupPeer');
      peer.destroy();

      assert.equal(stub.callCount, peerIds.length);
      for (let peerId of peerIds) {
        assert(stub.calledWith(peerId));
      }

      stub.restore();
    });
  });

  describe('disconnect', () => {
    let peer;
    beforeEach(() => {
      peer = new Peer({
        key: apiKey
      });
    });

    afterEach(() => {
      peer.destroy();
    });

    it('should emit "disconnected" event on peer', done => {
      peer.disconnect();
      peer.on('disconnected', id => {
        assert.equal(peer.id, id);
        done();
      });
    });

    it('should set _disconnectCalled to true and open to false', done => {
      peer.disconnect();
      peer.on('disconnected', () => {
        assert.equal(peer._disconnectCalled, true);
        assert.equal(peer.open, false);
        done();
      });
    });

    it('should call socket.close', done => {
      peer.disconnect();

      peer.on('disconnected', () => {
        assert.equal(peer.socket.close.callCount, 1);
        done();
      });
    });

    it('should not do anything the second time you call it', function(done) {
      peer.disconnect();

      let disconnectEventCount = 0;
      let beforeTestTimeout = this.timeout - 100;

      setTimeout(() => {
        assert.equal(disconnectEventCount, 1);
        done();
      }, beforeTestTimeout);

      peer.on('disconnected', () => {
        assert.equal(++disconnectEventCount, 1);
        peer.disconnect();
      });
    });

    it('should set _lastPeerId to current id and id to null', done => {
      peer.disconnect();

      peer.on('disconnected', id => {
        setTimeout(() => {
          assert.equal(peer._lastPeerId, id);
          assert.equal(peer.id, null);
          done();
        }, timeForAsync);
      });
    });
  });

  describe('reconnect', () => {
    let peer;
    beforeEach(() => {
      peer = new Peer({
        key: apiKey
      });
    });

    describe('disconnect was called but destroy wasn\'t', () => {
      beforeEach(() => {
        peer._disconnectCalled = true;
      });

      it('should call socket.reconnect', () => {
        peer.reconnect();

        assert.equal(peer.socket.reconnect.callCount, 1);
      });

      it('should set _disconnectCalled to false', () => {
        peer.reconnect();

        assert.equal(peer._disconnectCalled, false);
      });
    });

    describe('disconnect was not called', () => {
      it('should do nothing', () => {
        assert.equal(peer.socket.reconnect.callCount, 0);
      });
    });

    describe('destroy was called', () => {
      beforeEach(() => {
        peer._destroyCalled = true;
      });

      it('should do nothing', () => {
        assert.equal(peer.socket.reconnect.callCount, 0);
      });
    });
  });

  describe('listAllPeers', () => {
    let peer;
    let requests = [];
    let xhr;
    beforeEach(() => {
      peer = new Peer({
        key: apiKey
      });

      xhr = sinon.useFakeXMLHttpRequest();
      xhr.onCreate = function(request) {
        requests.push(request);
      };
    });

    afterEach(() => {
      xhr.restore();
      requests = [];

      peer.destroy();
    });

    it('should send a "GET" request to the right URL', () => {
      peer.listAllPeers();
      assert.equal(requests.length, 1);

      const protocol = peer.options.secure ? 'https://' : 'http://';
      const url = `${protocol}${peer.options.host}:` +
        `${peer.options.port}/api/apikeys/${apiKey}/clients/`;
      assert(requests[0].url === url);
      assert(requests[0].method === 'get');
    });

    it('should call the callback with the response as the argument', () => {
      const spy = sinon.spy();
      peer.listAllPeers(spy);
      assert.equal(requests.length, 1);

      const peerList = ['peerId1', 'peerId2', 'peerId3'];
      requests[0].respond(200, {}, JSON.stringify(peerList));

      assert.equal(spy.callCount, 1);
      assert(spy.calledWith(peerList));
    });

    it('should throw an error when the status is 401', () => {
      try {
        peer.listAllPeers();
        requests.respond(401);
      } catch (e) {
        assert(e instanceof Error);
        return;
      }

      assert.fail('Didn\'t throw an error');
    });

    it('should call the callback with an empty array any other status', () => {
      const spy = sinon.spy();
      const peerList = JSON.stringify(['peerId1', 'peerId2', 'peerId3']);
      const responseCodes = [202, 400, 403, 404, 408, 500, 503];

      for (let codeIndex = 0; codeIndex <= responseCodes.length; codeIndex++) {
        peer.listAllPeers(spy);
        requests[codeIndex].respond(responseCodes[codeIndex], {}, peerList);
      }

      assert.equal(spy.withArgs([]).callCount, responseCodes.length);
    });

    it('should not throw an error if cb isn\'t provided', () => {
      try {
        peer.listAllPeers();
        requests[0].respond(200, {}, JSON.stringify([]));
      } catch (e) {
        assert.fail('Should not have thrown an error');
      }
    });

    // onerror testing is unstable. Wait for sinonjs2 to be released
    it.skip('should throw an error on peer if http request fails', done => {
      peer.on('error', err => {
        assert(err instanceof Error);
        assert.equal(err.type, 'server-error');
        done();
      });

      peer.listAllPeers();
      requests[0].abort();
    });
  });

  describe('_initializeSfuRoom', () => {
    const peerId = 'testPeerId';
    const roomName = 'testRoomName';
    const options = {};
    let peer;

    beforeEach(() => {
      peer = new Peer(peerId, {
        key: apiKey
      });
      peer.id = peerId;
    });

    it('should create and return SFURoom', () => {
      const sfuRoom = peer._initializeSfuRoom(roomName, options);

      assert.equal(SFURoomConstructorStub.callCount, 1);
      assert(SFURoomConstructorStub.calledWith(roomName, peerId, options));

      assert.equal(sfuRoom.constructor.name, 'SFURoom');
      assert.equal(peer.rooms[roomName], sfuRoom);
    });

    it('should set call _setupSFURoomMessageHandlers', () => {
      const setupSFUMessageHandlersSpy = sinon.spy(peer, '_setupSFURoomMessageHandlers');
      const sfuRoom = peer._initializeSfuRoom(roomName, options);

      assert.equal(setupSFUMessageHandlersSpy.callCount, 1);
      assert(setupSFUMessageHandlersSpy.calledWith(sfuRoom));
    });

    it('should send a SFU_JOIN message', () => {
      peer._initializeSfuRoom(roomName, options);

      assert.equal(peer.socket.send.callCount, 1);
      assert(peer.socket.send.calledWithMatch(
        util.MESSAGE_TYPES.SFU_JOIN.key,
        {roomName: roomName, roomOptions: options})
      );
    });

    it('should call sfuRoom.call() if stream option is set', () => {
      const optionsWithStream = {stream: {}};
      const sfuRoom = peer._initializeSfuRoom(roomName, optionsWithStream);

      assert.equal(sfuRoom.call.callCount, 1);
    });

    it('should not call sfuRoom.call() if stream option is not set', () => {
      const sfuRoom = peer._initializeSfuRoom(roomName, options);

      assert.equal(sfuRoom.call.callCount, 0);
    });

    it('should return the room if it exists', () => {
      const dummyRoom = {};
      peer.rooms[roomName] = dummyRoom;

      const sfuRoom = peer._initializeSfuRoom(roomName, options);

      assert.equal(sfuRoom, dummyRoom);
      assert.equal(SFURoomConstructorStub.callCount, 0);
    });
  });

  describe('_initializeFullMeshRoom', () => {
    const peerId = 'testPeerId';
    const roomName = 'testRoomName';
    const options = {};
    let peer;

    beforeEach(() => {
      peer = new Peer(peerId, {
        key: apiKey
      });
      peer.id = peerId;
    });

    it('should create and return MeshRoom', () => {
      const meshRoom = peer._initializeFullMeshRoom(roomName, options);

      assert.equal(MeshRoomConstructorStub.callCount, 1);
      assert(MeshRoomConstructorStub.calledWith(roomName, peerId, options));

      assert.equal(meshRoom.constructor.name, 'MeshRoom');
      assert.equal(peer.rooms[roomName], meshRoom);
    });

    it('should set call _setupMeshRoomMessageHandlers', () => {
      const setupSFUMessageHandlersSpy = sinon.spy(peer, '_setupMeshRoomMessageHandlers');
      const meshRoom = peer._initializeFullMeshRoom(roomName, options);

      assert.equal(setupSFUMessageHandlersSpy.callCount, 1);
      assert(setupSFUMessageHandlersSpy.calledWith(meshRoom));
    });

    it('should send a MESH_JOIN message', () => {
      peer._initializeFullMeshRoom(roomName, options);

      assert.equal(peer.socket.send.callCount, 1);
      assert(peer.socket.send.calledWithMatch(
        util.MESSAGE_TYPES.MESH_JOIN.key,
        {roomName: roomName, roomOptions: options})
      );
    });

    it('should call meshRoom.call() if stream option is set', () => {
      const optionsWithStream = {stream: {}};
      const meshRoom = peer._initializeFullMeshRoom(roomName, optionsWithStream);

      assert.equal(meshRoom.call.callCount, 1);
    });

    it('should not call meshRoom.call() if stream option is not set', () => {
      const meshRoom = peer._initializeFullMeshRoom(roomName, options);

      assert.equal(meshRoom.call.callCount, 0);
    });

    it('should return the room if it exists', () => {
      const dummyRoom = {};
      peer.rooms[roomName] = dummyRoom;

      const meshRoom = peer._initializeFullMeshRoom(roomName, options);

      assert.equal(meshRoom, dummyRoom);
      assert.equal(MeshRoomConstructorStub.callCount, 0);
    });
  });

  describe('_setupMessageHandlers', () => {
    let peer;
    beforeEach(() => {
      peer = new Peer({
        key: apiKey
      });
    });

    afterEach(() => {
      peer.destroy();
    });

    describe('general peer messages', () => {
      describe('OPEN', () => {
        it('should set peer.id and peer.open', () => {
          assert.equal(peer.id, undefined);

          const peerId = 'testId';
          const openMessage = {peerId: peerId};
          peer.socket.emit(util.MESSAGE_TYPES.OPEN.key, openMessage);

          assert.equal(peer.id, peerId);
          assert.equal(peer.open, true);
        });

        it('should add turn servers if credentials are defined', () => {
          assert.equal(peer.id, undefined);

          const openMessage = {peerId: peerId, turnCredential: 'password'};

          const defaultIceServersLength = util.defaultConfig.iceServers.length;
          assert.equal(peer.options.config.iceServers.length, defaultIceServersLength);
          assert.equal(peer._pcConfig, undefined);

          peer.socket.emit(util.MESSAGE_TYPES.OPEN.key, openMessage);

          // 3 servers added: 'turn-udp', 'turn-tcp', 'turns-tcp'
          assert.equal(peer._pcConfig.iceServers.length, defaultIceServersLength + 3);
        });

        it('should not add turn servers if credentials aren\'t defined', () => {
          assert.equal(peer.id, undefined);

          const openMessage = {peerId: peerId};

          const defaultIceServersLength = util.defaultConfig.iceServers.length;
          assert.equal(peer.options.config.iceServers.length, defaultIceServersLength);
          assert.equal(peer._pcConfig, undefined);

          peer.socket.emit(util.MESSAGE_TYPES.OPEN.key, openMessage);

          // 3 servers added: 'turn-udp', 'turn-tcp', 'turns-tcp'
          assert.equal(peer._pcConfig.iceServers.length, defaultIceServersLength);
        });

        it('should emit an open event', done => {
          const openMessage = {peerId: peerId};
          peer.on(Peer.EVENTS.open.key, newPeerId => {
            assert.equal(newPeerId, peerId);
            done();
          });

          peer.socket.emit(util.MESSAGE_TYPES.OPEN.key, openMessage);
        });
      });

      describe('ERROR', () => {
        it('should call abort with server-error', () => {
          const abortStub = sinon.stub(peer, '_abort');

          const error = {
            type:    'error-type',
            message: 'error message'
          };
          peer.socket.emit(util.MESSAGE_TYPES.ERROR.key, error);

          assert(abortStub.calledWith(error.type, error.message));
        });
      });
    });

    describe('P2P messages', () => {
      describe('LEAVE', () => {
        let logSpy;

        beforeEach(() => {
          logSpy = sinon.spy(util, 'log');
        });
        afterEach(() => {
          logSpy.restore();
        });

        it('should log a message', () => {
          peer.socket.emit(util.MESSAGE_TYPES.LEAVE.key, peerId);

          assert.equal(logSpy.callCount, 1);
          assert(logSpy.calledWith(`Received leave message from ${peerId}`));
        });

        it('should call _cleanupPeer', () => {
          const cleanupStub = sinon.stub(peer, '_cleanupPeer');

          peer.socket.emit(util.MESSAGE_TYPES.LEAVE.key, peerId);

          assert.equal(cleanupStub.callCount, 1);
          assert(cleanupStub.calledWith(peerId));
        });
      });

      describe('EXPIRE', () => {
        it('should emit a peer-unavailable error', done => {
          // listen for event instead of stubbing util.emitError
          // so we can make sure that using `call` to pass the context works
          peer.on(Peer.EVENTS.error.key, e => {
            assert.equal(e.type, 'peer-unavailable');
            assert.equal(e.message, `Could not connect to peer ${peerId}`);
            done();
          });

          peer.socket.emit(util.MESSAGE_TYPES.EXPIRE.key, peerId);
        });
      });

      describe('OFFER', () => {
        it('should create MediaConnection on media OFFER events', done => {
          const connectionId = util.randomToken();
          peer.on(Peer.EVENTS.call.key, connection => {
            assert(connection);
            assert.equal(connection.constructor.name, 'MediaConnection');
            assert.equal(connection._options.connectionId, connectionId);
            assert.equal(Object.keys(peer.connections[peerId]).length, 1);
            assert.equal(peer.getConnection(peerId, connection.id), connection);
            done();
          });

          const offerMsg = {
            connectionType: 'media',
            connectionId:   connectionId,
            src:            peerId,
            metadata:       {}
          };
          peer.socket.emit(util.MESSAGE_TYPES.OFFER.key, offerMsg);
        });

        it('should create DataConnection on data OFFER events', done => {
          const connectionId = util.randomToken();
          peer.on(Peer.EVENTS.connection.key, connection => {
            assert(connection);
            assert.equal(connection.constructor.name, 'DataConnection');
            assert.equal(connection._options.connectionId, connectionId);
            assert.equal(Object.keys(peer.connections[peerId]).length, 1);
            assert.equal(peer.getConnection(peerId, connection.id), connection);

            done();
          });

          const offerMsg = {
            connectionType: 'data',
            connectionId:   connectionId,
            src:            peerId,
            metadata:       {}
          };
          peer.socket.emit(util.MESSAGE_TYPES.OFFER.key, offerMsg);
        });

        it('should not create a connection if connectType is invalid', () => {
          const connectionId = util.randomToken();

          const offerMsg = {
            connectionType: undefined,
            connectionId:   connectionId,
            src:            peerId,
            metadata:       {}
          };
          peer.socket.emit(util.MESSAGE_TYPES.OFFER.key, offerMsg);

          assert.equal(peer.connections[peerId], undefined);
        });

        it('should not create a connection if connectionId already exists', done => {
          const connectionId = util.randomToken();

          const offerMsg = {
            connectionType: 'media',
            connectionId:   connectionId,
            src:            peerId,
            metadata:       {}
          };
          peer.socket.emit(util.MESSAGE_TYPES.OFFER.key, offerMsg);
          peer.socket.emit(util.MESSAGE_TYPES.OFFER.key, offerMsg);

          setTimeout(() => {
            assert.equal(Object.keys(peer.connections[peerId]).length, 1);
            done();
          });
        });
      });

      describe('ANSWER', () => {
        it('should call handleAnswer if connection exists', () => {
          // The connection type doesn't matter so just test one
          const mediaConnection = new MediaConnection('remoteId', {});
          const srcId  = 'srcId';
          const mediaAnswerMessage = {
            src:            srcId,
            dst:            'remoteId',
            answer:         {},
            connectionId:   mediaConnection.id,
            connectionType: 'media'
          };

          const stub = sinon.stub(mediaConnection, 'handleAnswer');

          peer._addConnection(srcId, mediaConnection);

          peer.socket.emit(util.MESSAGE_TYPES.ANSWER.key, mediaAnswerMessage);
          assert.equal(stub.callCount, 1);
          assert(stub.calledWith(mediaAnswerMessage));
        });

        it('should queue ANSWERs if connection doesn\'t exist', () => {
          const connId1 = 'connId1';
          const connId2 = 'connId2';
          const mediaAnswerMessage = {
            src:            'id1',
            dst:            'id2',
            answer:         {},
            connectionId:   connId1,
            connectionType: 'media'
          };
          const dataAnswerMessage = {
            src:            'id1',
            dst:            'id2',
            answer:         {},
            connectionId:   connId2,
            connectionType: 'data'
          };

          peer.socket.emit(
            util.MESSAGE_TYPES.ANSWER.key,
            mediaAnswerMessage);
          peer.socket.emit(
            util.MESSAGE_TYPES.ANSWER.key,
            dataAnswerMessage);

          const messages1 = peer._queuedMessages[connId1];

          assert.equal(messages1[0].type, util.MESSAGE_TYPES.ANSWER.key);
          assert.equal(messages1[0].payload, mediaAnswerMessage);

          const messages2 = peer._queuedMessages[connId2];

          assert.equal(messages2[0].type, util.MESSAGE_TYPES.ANSWER.key);
          assert.equal(messages2[0].payload, dataAnswerMessage);
        });
      });

      describe('CANDIDATE', () => {
        it('should call handleCandidate on CANDIDATE if connection exists', () => {
          // The connection type doesn't matter so just test one
          const dataConnection = new DataConnection('remoteId', {});
          const srcId  = 'srcId';
          const dataCandidateMessage = {
            src:            srcId,
            dst:            'remoteId',
            candidate:      {},
            connectionId:   dataConnection.id,
            connectionType: 'data'
          };

          const stub = sinon.stub(dataConnection, 'handleCandidate');

          peer._addConnection(srcId, dataConnection);

          peer.socket.emit(util.MESSAGE_TYPES.CANDIDATE.key, dataCandidateMessage);
          assert.equal(stub.callCount, 1);
          assert(stub.calledWith(dataCandidateMessage));
        });

        it('should queue CANDIDATEs if connection doesn\'t exist', () => {
          const connId1 = 'connId1';
          const connId2 = 'connId2';
          const mediaCandidateMessage = {
            src:            'id1',
            dst:            'id2',
            candidate:      {},
            connectionId:   connId1,
            connectionType: 'media'
          };
          const dataCandidateMessage = {
            src:            'id1',
            dst:            'id2',
            candidate:      {},
            connectionId:   connId2,
            connectionType: 'data'
          };

          peer.socket.emit(
            util.MESSAGE_TYPES.CANDIDATE.key,
            mediaCandidateMessage);
          peer.socket.emit(
            util.MESSAGE_TYPES.CANDIDATE.key,
            dataCandidateMessage);

          const messages1 = peer._queuedMessages[connId1];

          assert.equal(messages1[0].type, util.MESSAGE_TYPES.CANDIDATE.key);
          assert.equal(messages1[0].payload, mediaCandidateMessage);

          const messages2 = peer._queuedMessages[connId2];

          assert.equal(messages2[0].type, util.MESSAGE_TYPES.CANDIDATE.key);
          assert.equal(messages2[0].payload, dataCandidateMessage);
        });
      });
    });

    describe('SFU room messages', () => {
      const roomName = 'testroom';
      let sfuRoomStub;

      beforeEach(() => {
        sfuRoomStub = sinon.createStubInstance(SFURoom);
      });

      describe('SFU_USER_JOIN', () => {
        const joinMessage = {
          roomName: roomName
        };

        it('should call handleJoin if room exists', () => {
          peer.rooms[roomName] = sfuRoomStub;

          peer.socket.emit(util.MESSAGE_TYPES.SFU_USER_JOIN.key, joinMessage);

          assert.equal(sfuRoomStub.handleJoin.callCount, 1);
          assert(sfuRoomStub.handleJoin.calledWith(joinMessage));
        });

        it('should not call handleJoin if room doesn\'t exist', () => {
          peer.socket.emit(util.MESSAGE_TYPES.SFU_USER_JOIN.key, joinMessage);

          assert.equal(sfuRoomStub.handleJoin.callCount, 0);
        });
      });

      describe('SFU_OFFER', () => {
        const offerMessage = {
          roomName: roomName,
          msids:    {},
          offer:    {}
        };

        it('should call handleOffer and updateMsidMap if room exists', () => {
          peer.rooms[roomName] = sfuRoomStub;

          peer.socket.emit(util.MESSAGE_TYPES.SFU_OFFER.key, offerMessage);

          assert.equal(sfuRoomStub.handleOffer.callCount, 1);
          assert(sfuRoomStub.handleOffer.calledWith(offerMessage.offer));

          assert.equal(sfuRoomStub.updateMsidMap.callCount, 1);
          assert(sfuRoomStub.updateMsidMap.calledWith(offerMessage.msids));
        });

        it('should not call handleOffer and updateMsidMap if room doesn\'t exist', () => {
          peer.socket.emit(util.MESSAGE_TYPES.SFU_OFFER.key, offerMessage);

          assert.equal(sfuRoomStub.handleOffer.callCount, 0);
          assert.equal(sfuRoomStub.updateMsidMap.callCount, 0);
        });
      });

      describe('SFU_USER_LEAVE', () => {
        const leaveMessage = {
          roomName: roomName
        };
        it('should call handleLeave if room exists', () => {
          peer.rooms[roomName] = sfuRoomStub;

          peer.socket.emit(util.MESSAGE_TYPES.SFU_USER_LEAVE.key, leaveMessage);

          assert.equal(sfuRoomStub.handleLeave.callCount, 1);
          assert(sfuRoomStub.handleLeave.calledWith(leaveMessage));
        });

        it('should not call handleLeave if room doesn\'t exist', () => {
          peer.socket.emit(util.MESSAGE_TYPES.SFU_USER_LEAVE.key, leaveMessage);

          assert.equal(sfuRoomStub.handleLeave.callCount, 0);
        });
      });

      describe('SFU_DATA', () => {
        const dataMessage = {
          roomName: roomName
        };
        it('should call handleData if room exists', () => {
          peer.rooms[roomName] = sfuRoomStub;

          peer.socket.emit(util.MESSAGE_TYPES.SFU_DATA.key, dataMessage);

          assert.equal(sfuRoomStub.handleData.callCount, 1);
          assert(sfuRoomStub.handleData.calledWith(dataMessage));
        });

        it('should not call handleData if room doesn\'t exist', () => {
          peer.socket.emit(util.MESSAGE_TYPES.SFU_DATA.key, dataMessage);

          assert.equal(sfuRoomStub.handleData.callCount, 0);
        });
      });

      describe('SFU_LOG', () => {
        const logMessage = {
          roomName: roomName,
          log:      []
        };
        it('should call handleLog if room exists', () => {
          peer.rooms[roomName] = sfuRoomStub;

          peer.socket.emit(util.MESSAGE_TYPES.SFU_LOG.key, logMessage);

          assert.equal(sfuRoomStub.handleLog.callCount, 1);
          assert(sfuRoomStub.handleLog.calledWith(logMessage.log));
        });

        it('should not call handleLog if room doesn\'t exist', () => {
          peer.socket.emit(util.MESSAGE_TYPES.SFU_LOG.key, logMessage);

          assert.equal(sfuRoomStub.handleLog.callCount, 0);
        });
      });
    });

    describe('Mesh room messages', () => {
      const roomName = 'testroom';
      let sfuRoomStub;

      beforeEach(() => {
        sfuRoomStub = sinon.createStubInstance(MeshRoom);
      });

      describe('MESH_USER_LIST', () => {
        describe('type is media', () => {
          const listMessage = {
            roomName: roomName,
            userList: [],
            type:     'media'
          };

          it('should call makeMediaConnections if room exists', () => {
            peer.rooms[roomName] = sfuRoomStub;

            peer.socket.emit(util.MESSAGE_TYPES.MESH_USER_LIST.key, listMessage);

            assert.equal(sfuRoomStub.makeMediaConnections.callCount, 1);
            assert(sfuRoomStub.makeMediaConnections.calledWith(listMessage.userList));
          });

          it('should not call makeMediaConnections if room doesn\'t exist', () => {
            peer.socket.emit(util.MESSAGE_TYPES.MESH_USER_LIST.key, listMessage);

            assert.equal(sfuRoomStub.makeMediaConnections.callCount, 0);
            assert.equal(sfuRoomStub.makeDataConnections.callCount, 0);
          });
        });

        describe('type is data', () => {
          const listMessage = {
            roomName: roomName,
            userList: [],
            type:     'data'
          };

          it('should call makeMediaConnections if room exists', () => {
            peer.rooms[roomName] = sfuRoomStub;

            peer.socket.emit(util.MESSAGE_TYPES.MESH_USER_LIST.key, listMessage);

            assert.equal(sfuRoomStub.makeDataConnections.callCount, 1);
            assert(sfuRoomStub.makeDataConnections.calledWith(listMessage.userList));
          });

          it('should not call makeMediaConnections if room doesn\'t exist', () => {
            peer.socket.emit(util.MESSAGE_TYPES.MESH_USER_LIST.key, listMessage);

            assert.equal(sfuRoomStub.makeMediaConnections.callCount, 0);
            assert.equal(sfuRoomStub.makeDataConnections.callCount, 0);
          });
        });
      });

      describe('MESH_USER_JOIN', () => {
        const joinMessage = {
          roomName: roomName
        };

        it('should call handleJoin if room exists', () => {
          peer.rooms[roomName] = sfuRoomStub;

          peer.socket.emit(util.MESSAGE_TYPES.MESH_USER_JOIN.key, joinMessage);

          assert.equal(sfuRoomStub.handleJoin.callCount, 1);
          assert(sfuRoomStub.handleJoin.calledWith(joinMessage));
        });

        it('should not call handleJoin if room doesn\'t exist', () => {
          peer.socket.emit(util.MESSAGE_TYPES.MESH_USER_JOIN.key, joinMessage);

          assert.equal(sfuRoomStub.handleJoin.callCount, 0);
        });
      });

      describe('MESH_OFFER', () => {
        const offerMessage = {
          roomName: roomName
        };

        it('should call handleOffer if room exists', () => {
          peer.rooms[roomName] = sfuRoomStub;

          peer.socket.emit(util.MESSAGE_TYPES.MESH_OFFER.key, offerMessage);

          assert.equal(sfuRoomStub.handleOffer.callCount, 1);
          assert(sfuRoomStub.handleOffer.calledWith(offerMessage));
        });

        it('should not call handleOffer if room doesn\'t exist', () => {
          peer.socket.emit(util.MESSAGE_TYPES.MESH_OFFER.key, offerMessage);

          assert.equal(sfuRoomStub.handleOffer.callCount, 0);
        });
      });

      describe('MESH_ANSWER', () => {
        const answerMessage = {
          roomName: roomName
        };

        it('should call handleAnswer if room exists', () => {
          peer.rooms[roomName] = sfuRoomStub;

          peer.socket.emit(util.MESSAGE_TYPES.MESH_ANSWER.key, answerMessage);

          assert.equal(sfuRoomStub.handleAnswer.callCount, 1);
          assert(sfuRoomStub.handleAnswer.calledWith(answerMessage));
        });

        it('should not call handleAnswer if room doesn\'t exist', () => {
          peer.socket.emit(util.MESSAGE_TYPES.MESH_ANSWER.key, answerMessage);

          assert.equal(sfuRoomStub.handleAnswer.callCount, 0);
        });
      });

      describe('MESH_CANDIDATE', () => {
        const candidateMessage = {
          roomName: roomName
        };

        it('should call handleCandidate if room exists', () => {
          peer.rooms[roomName] = sfuRoomStub;

          peer.socket.emit(util.MESSAGE_TYPES.MESH_CANDIDATE.key, candidateMessage);

          assert.equal(sfuRoomStub.handleCandidate.callCount, 1);
          assert(sfuRoomStub.handleCandidate.calledWith(candidateMessage));
        });

        it('should not call handleCandidate if room doesn\'t exist', () => {
          peer.socket.emit(util.MESSAGE_TYPES.MESH_CANDIDATE.key, candidateMessage);

          assert.equal(sfuRoomStub.handleCandidate.callCount, 0);
        });
      });

      describe('MESH_DATA', () => {
        const dataMessage = {
          roomName: roomName
        };

        it('should call handleData if room exists', () => {
          peer.rooms[roomName] = sfuRoomStub;

          peer.socket.emit(util.MESSAGE_TYPES.MESH_DATA.key, dataMessage);

          assert.equal(sfuRoomStub.handleData.callCount, 1);
          assert(sfuRoomStub.handleData.calledWith(dataMessage));
        });

        it('should not call handleData if room doesn\'t exist', () => {
          peer.socket.emit(util.MESSAGE_TYPES.MESH_DATA.key, dataMessage);

          assert.equal(sfuRoomStub.handleData.callCount, 0);
        });
      });

      describe('MESH_LOG', () => {
        const logMessage = {
          roomName: roomName,
          log:      []
        };

        it('should call handleLog if room exists', () => {
          peer.rooms[roomName] = sfuRoomStub;

          peer.socket.emit(util.MESSAGE_TYPES.MESH_LOG.key, logMessage);

          assert.equal(sfuRoomStub.handleLog.callCount, 1);
          assert(sfuRoomStub.handleLog.calledWith(logMessage.log));
        });

        it('should not call handleLog if room doesn\'t exist', () => {
          peer.socket.emit(util.MESSAGE_TYPES.MESH_LOG.key, logMessage);

          assert.equal(sfuRoomStub.handleLog.callCount, 0);
        });
      });

      describe('MESH_USER_LEAVE', () => {
        const leaveMessage = {
          roomName: roomName
        };

        it('should call handleLeave if room exists', () => {
          peer.rooms[roomName] = sfuRoomStub;

          peer.socket.emit(util.MESSAGE_TYPES.MESH_USER_LEAVE.key, leaveMessage);

          assert.equal(sfuRoomStub.handleLeave.callCount, 1);
          assert(sfuRoomStub.handleLeave.calledWith(leaveMessage));
        });

        it('should not call handleLeave if room doesn\'t exist', () => {
          peer.socket.emit(util.MESSAGE_TYPES.MESH_USER_LEAVE.key, leaveMessage);

          assert.equal(sfuRoomStub.handleLeave.callCount, 0);
        });
      });
    });
  });

  describe('_setupConnectionMessageHandlers', () => {
    const message = {};
    let peer;
    let connectionStub;

    beforeEach(() => {
      connectionStub = new EventEmitter();

      sinon.spy(connectionStub, 'on');
      sinon.spy(connectionStub, 'emit');

      peer = new Peer({
        key: apiKey
      });

      peer._setupConnectionMessageHandlers(connectionStub);
    });

    it('should set up handlers for Connection Message events', () => {
      assert(connectionStub.on.calledWith(MediaConnection.EVENTS.offer.key, sinon.match.func));
      assert(connectionStub.on.calledWith(MediaConnection.EVENTS.answer.key, sinon.match.func));
      assert(connectionStub.on.calledWith(MediaConnection.EVENTS.candidate.key, sinon.match.func));
    });

    describe('offer', () => {
      it('should send OFFER message', () => {
        connectionStub.emit(MediaConnection.EVENTS.offer.key, message);
        assert(peer.socket.send.calledWith(util.MESSAGE_TYPES.OFFER.key, message));
      });
    });

    describe('answer', () => {
      it('should send ANSWER message', () => {
        connectionStub.emit(MediaConnection.EVENTS.answer.key, message);
        assert(peer.socket.send.calledWith(util.MESSAGE_TYPES.ANSWER.key, message));
      });
    });

    describe('candidate', () => {
      it('should send CANDIDATE message', () => {
        connectionStub.emit(MediaConnection.EVENTS.candidate.key, message);
        assert(peer.socket.send.calledWith(util.MESSAGE_TYPES.CANDIDATE.key, message));
      });
    });
  });

  describe('_setupSFURoomMessageHandlers', () => {
    const roomName = 'testRoomName';
    const message = {};

    let peer;
    let sfuRoom;
    beforeEach(() => {
      peer = new Peer({
        key: apiKey
      });
      sfuRoom = new SFURoomConstructorStub();
      sfuRoom.name = roomName;

      peer.rooms[roomName] = sfuRoom;
      peer._setupSFURoomMessageHandlers(sfuRoom);
    });

    it('should set up handlers for SFURoom Message events', () => {
      assert(sfuRoom.on.calledWith(SFURoom.MESSAGE_EVENTS.offerRequest.key, sinon.match.func));
      assert(sfuRoom.on.calledWith(SFURoom.MESSAGE_EVENTS.answer.key, sinon.match.func));
      assert(sfuRoom.on.calledWith(SFURoom.MESSAGE_EVENTS.broadcast.key, sinon.match.func));
      assert(sfuRoom.on.calledWith(SFURoom.MESSAGE_EVENTS.getLog.key, sinon.match.func));
      assert(sfuRoom.on.calledWith(SFURoom.MESSAGE_EVENTS.leave.key, sinon.match.func));
    });

    describe('offerRequest', () => {
      it('should send SFU_OFFER_REQUEST message', () => {
        sfuRoom.emit(SFURoom.MESSAGE_EVENTS.offerRequest.key, message);

        assert(peer.socket.send.calledWith(util.MESSAGE_TYPES.SFU_OFFER_REQUEST.key, message));
      });
    });

    describe('answer', () => {
      it('should send SFU_ANSWER message', () => {
        sfuRoom.emit(SFURoom.MESSAGE_EVENTS.answer.key, message);

        assert(peer.socket.send.calledWith(util.MESSAGE_TYPES.SFU_ANSWER.key, message));
      });
    });

    describe('broadcast', () => {
      it('should send SFU_DATA message', () => {
        sfuRoom.emit(SFURoom.MESSAGE_EVENTS.broadcast.key, message);

        assert(peer.socket.send.calledWith(util.MESSAGE_TYPES.SFU_DATA.key, message));
      });
    });

    describe('getLog', () => {
      it('should send SFU_LOG message', () => {
        sfuRoom.emit(SFURoom.MESSAGE_EVENTS.getLog.key, message);

        assert(peer.socket.send.calledWith(util.MESSAGE_TYPES.SFU_LOG.key, message));
      });
    });

    describe('leave', () => {
      it('should send SFU_LEAVE message', () => {
        sfuRoom.emit(SFURoom.MESSAGE_EVENTS.leave.key, message);

        assert(peer.socket.send.calledWith(util.MESSAGE_TYPES.SFU_LEAVE.key, message));
      });

      it('should delete room from peer.rooms', () => {
        sfuRoom.emit(SFURoom.MESSAGE_EVENTS.leave.key, message);

        assert.equal(peer.rooms[roomName], undefined);
      });
    });
  });

  describe('_setupMeshRoomMessageHandlers', () => {
    const roomName = 'testRoomName';
    const message = {};

    let peer;
    let meshRoom;
    beforeEach(() => {
      peer = new Peer({
        key: apiKey
      });
      meshRoom = new MeshRoomConstructorStub();
      meshRoom.name = roomName;

      peer.rooms[roomName] = meshRoom;
      peer._setupMeshRoomMessageHandlers(meshRoom);
    });

    it('should set up handlers for MeshRoom Message events', () => {
      assert(meshRoom.on.calledWith(MeshRoom.MESSAGE_EVENTS.offer.key, sinon.match.func));
      assert(meshRoom.on.calledWith(MeshRoom.MESSAGE_EVENTS.answer.key, sinon.match.func));
      assert(meshRoom.on.calledWith(MeshRoom.MESSAGE_EVENTS.candidate.key, sinon.match.func));
      assert(meshRoom.on.calledWith(MeshRoom.MESSAGE_EVENTS.getPeers.key, sinon.match.func));
      assert(meshRoom.on.calledWith(MeshRoom.MESSAGE_EVENTS.broadcastByWS.key, sinon.match.func));
      assert(meshRoom.on.calledWith(MeshRoom.MESSAGE_EVENTS.getLog.key, sinon.match.func));
      assert(meshRoom.on.calledWith(MeshRoom.MESSAGE_EVENTS.leave.key, sinon.match.func));
    });

    describe('offer', () => {
      it('should send MESH_OFFER message', () => {
        meshRoom.emit(MeshRoom.MESSAGE_EVENTS.offer.key, message);

        assert(peer.socket.send.calledWith(util.MESSAGE_TYPES.MESH_OFFER.key, message));
      });
    });

    describe('answer', () => {
      it('should send MESH_ANSWER message', () => {
        meshRoom.emit(MeshRoom.MESSAGE_EVENTS.answer.key, message);

        assert(peer.socket.send.calledWith(util.MESSAGE_TYPES.MESH_ANSWER.key, message));
      });
    });

    describe('candidate', () => {
      it('should send MESH_CANDIDATE message', () => {
        meshRoom.emit(MeshRoom.MESSAGE_EVENTS.candidate.key, message);

        assert(peer.socket.send.calledWith(util.MESSAGE_TYPES.MESH_CANDIDATE.key, message));
      });
    });

    describe('getPeers', () => {
      it('should send MESH_USER_LIST_REQUEST message', () => {
        meshRoom.emit(MeshRoom.MESSAGE_EVENTS.getPeers.key, message);

        assert(peer.socket.send.calledWith(util.MESSAGE_TYPES.MESH_USER_LIST_REQUEST.key, message));
      });
    });

    describe('broadcastByWS', () => {
      it('should send MESH_DATA message', () => {
        meshRoom.emit(MeshRoom.MESSAGE_EVENTS.broadcastByWS.key, message);

        assert(peer.socket.send.calledWith(util.MESSAGE_TYPES.MESH_DATA.key, message));
      });
    });

    describe('getLog', () => {
      it('should send MESH_LOG message', () => {
        meshRoom.emit(MeshRoom.MESSAGE_EVENTS.getLog.key, message);

        assert(peer.socket.send.calledWith(util.MESSAGE_TYPES.MESH_LOG.key, message));
      });
    });

    describe('leave', () => {
      it('should send MESH_LEAVE message', () => {
        meshRoom.emit(MeshRoom.MESSAGE_EVENTS.leave.key, message);

        assert(peer.socket.send.calledWith(util.MESSAGE_TYPES.MESH_LEAVE.key, message));
      });

      it('should delete room from peer.rooms', () => {
        meshRoom.emit(MeshRoom.MESSAGE_EVENTS.leave.key, message);

        assert.equal(peer.rooms[roomName], undefined);
      });
    });
  });

  describe('_abort', () => {
    let type = 'testType';
    let message = 'testMessage';

    let peer;
    let errorSpy;
    beforeEach(() => {
      peer = new Peer({
        key: apiKey
      });

      // prevent error from breaking tests
      peer.on(Peer.EVENTS.error.key, () => {});

      errorSpy = sinon.spy(util, 'error');
    });

    afterEach(() => {
      errorSpy.restore();
    });

    it('should call disconnect', () => {
      const disconnectStub = sinon.stub(peer, 'disconnect');

      peer._abort(type, message);

      assert.equal(disconnectStub.callCount, 1);
    });

    it('should call util.error', () => {
      peer._abort(type, message);

      assert(errorSpy.calledWith('Aborting!'));
    });

    it('should cause peer to emit an error', done => {
      peer.on(Peer.EVENTS.error.key, err => {
        assert.equal(err.type, type);
        assert.equal(err.message, message);
        done();
      });

      peer._abort(type, message);
    });
  });

  describe('_addConnection', () => {
    describe('_storeMessage', () => {
      const connection = {};

      let peer;
      let setupConnectionMessageHandlerStub;
      beforeEach(() => {
        peer = new Peer({
          key: apiKey
        });

        setupConnectionMessageHandlerStub = sinon.stub(peer, '_setupConnectionMessageHandlers');
      });

      it('should create an array in connections for the peerId if it doesn\'t exist', () => {
        assert.equal(peer.connections[peerId], undefined);

        peer._addConnection(peerId, connection);

        assert.equal(peer.connections[peerId].constructor.name, 'Array');
        assert.equal(peer.connections[peerId].length, 1);
        assert.equal(peer.connections[peerId][0], connection);
      });

      it('should append an entry to connections if the array exists', () => {
        peer.connections[peerId] = [{}];

        peer._addConnection(peerId, connection);

        assert.equal(peer.connections[peerId].constructor.name, 'Array');
        assert.equal(peer.connections[peerId].length, 2);
        assert.equal(peer.connections[peerId][1], connection);
      });

      it('should call _setupConnectionHandlers on the added connection', () => {
        peer._addConnection(peerId, connection);

        assert.equal(setupConnectionMessageHandlerStub.callCount, 1);
        assert(setupConnectionMessageHandlerStub.calledWith(connection));
      });
    });
  });

  describe('_storeMessage', () => {
    const connectionId = 'testConnectionId';
    const message = {connectionId: connectionId};
    const type = 'testType';

    let peer;
    beforeEach(() => {
      peer = new Peer({
        key: apiKey
      });
    });

    it('should create an array in _queuedMessages for the connection if it doesn\'t exist', () => {
      assert.equal(peer._queuedMessages[connectionId], undefined);

      peer._storeMessage(type, message);

      assert.equal(peer._queuedMessages[connectionId].constructor.name, 'Array');
      assert.equal(peer._queuedMessages[connectionId].length, 1);
      assert.deepEqual(peer._queuedMessages[connectionId][0], {type: type, payload: message});
    });

    it('should append an entry to _queuedMessages if the array exists', () => {
      peer._queuedMessages[connectionId] = [{}];

      peer._storeMessage(type, message);

<<<<<<< HEAD
        const room = peer.joinRoom(roomName);
        room._open = true;
        room.send('foobar');
=======
      assert.equal(peer._queuedMessages[connectionId].constructor.name, 'Array');
      assert.equal(peer._queuedMessages[connectionId].length, 2);
      assert.deepEqual(peer._queuedMessages[connectionId][1], {type: type, payload: message});
    });
  });
>>>>>>> 4aa0a153

  describe('_cleanup', () => {
    let peer;
    beforeEach(() => {
      peer = new Peer({
        key: apiKey
      });
    });

    it('should call cleanupPeer for all connections', () => {
      const cleanupPeerStub = sinon.stub(peer, '_cleanupPeer');
      const peers = ['peer1', 'peer2', 'peer3'];

      for (let peerId of peers) {
        peer.connections[peerId] = {};
      }

      peer._cleanup();

      assert.equal(cleanupPeerStub.callCount, peers.length);
      for (let peerId of peers) {
        assert(cleanupPeerStub.calledWith(peerId));
      }
    });

    it('should emit a close event', done => {
      peer.on(Peer.EVENTS.close.key, () => {
        done();
      });

      peer._cleanup();
    });
  });

  describe('_cleanupPeer', () => {
    let peer;
    beforeEach(() => {
      peer = new Peer({
        key: apiKey
      });
    });

    afterEach(() => {
      peer.destroy();
    });

    it('should call close for each connection in the peer', () => {
      const peerId = util.randomToken();
      peer.connections[peerId] = [];

      const spies = [];
      const numConns = 5;
      for (let connIndex = 0; connIndex < numConns; connIndex++) {
        const spy = sinon.spy();
        spies.push(spy);
        peer.connections[peerId].push({close: spy});
      }

      assert.equal(spies.length, numConns);
      assert.equal(peer.connections[peerId].length, numConns);

      peer._cleanupPeer(peerId);
      for (let spy of spies) {
        assert.equal(spy.callCount, 1);
      }
    });
  });
});<|MERGE_RESOLUTION|>--- conflicted
+++ resolved
@@ -1755,17 +1755,11 @@
 
       peer._storeMessage(type, message);
 
-<<<<<<< HEAD
-        const room = peer.joinRoom(roomName);
-        room._open = true;
-        room.send('foobar');
-=======
       assert.equal(peer._queuedMessages[connectionId].constructor.name, 'Array');
       assert.equal(peer._queuedMessages[connectionId].length, 2);
       assert.deepEqual(peer._queuedMessages[connectionId][1], {type: type, payload: message});
     });
   });
->>>>>>> 4aa0a153
 
   describe('_cleanup', () => {
     let peer;
