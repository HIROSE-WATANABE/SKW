--- conflicted
+++ resolved
@@ -1097,18 +1097,6 @@
         peer.call(peerId, {});
       });
     });
-<<<<<<< HEAD
-
-    it('should log an error if stream is undefined', () => {
-      const errorSpy = sinon.spy(util, 'error');
-
-      peer.call(peerId, undefined);
-
-      assert.equal(errorSpy.callCount, 1);
-      errorSpy.restore();
-    });
-=======
->>>>>>> cc34867c
   });
 
   describe('connect', () => {
