'use strict';

const Peer       = require('../src/peer');
const assert     = require('power-assert');
const proxyquire = require('proxyquire');
const sinon      = require('sinon');

let Connection;
let MediaConnection;

describe('MediaConnection', () => {
  let stub;
<<<<<<< HEAD
  let negotiatorSpy;

  beforeEach(() => {
    stub = sinon.stub();
    negotiatorSpy = sinon.spy();

    stub.returns({
      startConnection: negotiatorSpy,
      handleSDP:       negotiatorSpy,
      handleCandidate: negotiatorSpy
=======
  let startSpy;

  beforeEach(() => {
    stub = sinon.stub();
    startSpy = sinon.spy();

    stub.returns({
      startConnection: startSpy
>>>>>>> 4a95007c
    });

    Connection = proxyquire(
      '../src/connection',
      {'./negotiator': stub}
    );
    MediaConnection = proxyquire(
      '../src/mediaConnection',
      {'./connection': Connection}
    );
  });

  afterEach(() => {
<<<<<<< HEAD
    negotiatorSpy = undefined;
=======
    startSpy.reset();
>>>>>>> 4a95007c
  });

  describe('Constructor', () => {
    it('should call negotiator\'s startConnection method when created', () => {
<<<<<<< HEAD
      const peerId = 'peerId';
      const peer = new Peer(peerId, {});

      const mc = new MediaConnection(peer, {_stream: {}});

      assert(mc);
      assert(negotiatorSpy.calledOnce);
    });

    it('should store any messages passed in when created', () => {
      const peerId = 'peerId';
      const peer = new Peer(peerId, {});
      const mc = new MediaConnection(peer, {_stream: {}, _queuedMessages: ['message']});

      assert.deepEqual(mc.options._queuedMessages, ['message']);
    });
  });

  describe('Add Stream', () => {
    it('should set remoteStream upon addStream being invoked', () => {
=======
>>>>>>> 4a95007c
      const peerId = 'peerId';
      const peer = new Peer(peerId, {});

      const mc = new MediaConnection(peer, {_stream: {}});

      let spy = sinon.spy(mc, 'addStream');

      mc.addStream('fakeStream');

      assert(mc);
<<<<<<< HEAD
      assert(spy.calledOnce);
      assert.equal(mc.remoteStream, 'fakeStream');

      spy.restore();
    });

    it('should emit a \'stream\' event upon addStream being invoked', () => {
      const peerId = 'peerId';
      const peer = new Peer(peerId, {});
      const mc = new MediaConnection(peer, {_stream: {}});

      let spy = sinon.spy(mc, 'emit');

      mc.addStream('fakeStream');

      assert(mc);
      assert(spy.calledOnce);
      assert(spy.calledWith('stream', 'fakeStream') === true);

      spy.restore();
    });
  });

  describe('Answering', () => {
    it('should set the localStream upon answering', () => {
=======
      assert(startSpy.calledOnce);
    });

    it('should store any messages passed in when created', () => {
>>>>>>> 4a95007c
      const peerId = 'peerId';
      const peer = new Peer(peerId, {});

<<<<<<< HEAD
      // Callee, so no _stream option provided at first
      const mc = new MediaConnection(peer, {_payload: {}});
      assert.equal(mc.localStream, undefined);
      mc.answer('foobar');
      assert.equal(mc.localStream, 'foobar');
      assert.equal(mc.open, true);
    });

    it('should not set the localStream if already set', () => {
      const peerId = 'peerId';
      const peer = new Peer(peerId, {});

      // Caller, so _stream option is initially provided
      const mc = new MediaConnection(peer, {_stream: 'exists', _payload: {}});
      assert.equal(mc.localStream, 'exists');
      mc.answer('foobar');
      assert.equal(mc.localStream, 'exists');
      assert.equal(mc.open, false);
    });

    it('should call negotiator\'s startConnection method upon answering', () => {
      const peerId = 'peerId';
      const peer = new Peer(peerId, {});

      const mc = new MediaConnection(peer, {_payload: {}});
      assert(negotiatorSpy.calledOnce === false);
      mc.answer('foobar');
      assert(negotiatorSpy.calledOnce === true);
      // assert.equal(negotiatorSpy.args[0], mc.options._payload);
    });

    it('should process any queued messages after PeerConnection object is created', () => {
      const peerId = 'peerId';
      const peer = new Peer(peerId, {});

      const mc = new MediaConnection(peer, {_payload: {}, _queuedMessages: ['message']});

      let spy = sinon.spy(mc, 'handleMessage');

      assert.deepEqual(mc._queuedMessages, ['message']);
      assert.equal(spy.calledOnce, false);
      mc.answer('foobar');
      assert.deepEqual(mc._queuedMessages, []);
      assert.equal(spy.calledOnce, true);

      spy.reset();
    });

    it('should queue a message if handleMessage is called before PC is available', () => {
      const peerId = 'peerId';
      const peer = new Peer(peerId, {});

      const mc = new MediaConnection(peer, {_payload: {}, _queuedMessages: ['message1']});
      assert.equal(mc._pcAvailable, false);
      mc.handleMessage('message2');

      assert.deepEqual(mc._queuedMessages, ['message1', 'message2']);
      assert(negotiatorSpy.calledOnce === false);
=======
      assert.deepEqual(mc.options._queuedMessages, ['message']);
    });
  });

  describe('Add Stream', () => {
    it('should set remoteStream upon addStream being invoked', () => {
      const peerId = 'peerId';
      const peer = new Peer(peerId, {});

      const mc = new MediaConnection(peer, {_stream: {}});

      let spy = sinon.spy(mc, 'addStream');

      mc.addStream('fakeStream');

      assert(mc);
      assert(spy.calledOnce);
      assert.equal(mc.remoteStream, 'fakeStream');

      spy.restore();
    });

    it('should emit a \'stream\' event upon addStream being invoked', () => {
      const peerId = 'peerId';
      const peer = new Peer(peerId, {});
      const mc = new MediaConnection(peer, {_stream: {}});

      let spy = sinon.spy(mc, 'emit');

      mc.addStream('fakeStream');

      assert(mc);
      assert(spy.calledOnce);
      assert(spy.calledWith('stream', 'fakeStream') === true);

      spy.restore();
>>>>>>> 4a95007c
    });
  });
});<|MERGE_RESOLUTION|>--- conflicted
+++ resolved
@@ -10,7 +10,6 @@
 
 describe('MediaConnection', () => {
   let stub;
-<<<<<<< HEAD
   let negotiatorSpy;
 
   beforeEach(() => {
@@ -21,16 +20,6 @@
       startConnection: negotiatorSpy,
       handleSDP:       negotiatorSpy,
       handleCandidate: negotiatorSpy
-=======
-  let startSpy;
-
-  beforeEach(() => {
-    stub = sinon.stub();
-    startSpy = sinon.spy();
-
-    stub.returns({
-      startConnection: startSpy
->>>>>>> 4a95007c
     });
 
     Connection = proxyquire(
@@ -44,16 +33,11 @@
   });
 
   afterEach(() => {
-<<<<<<< HEAD
-    negotiatorSpy = undefined;
-=======
-    startSpy.reset();
->>>>>>> 4a95007c
+    negotiatorSpy.reset();
   });
 
   describe('Constructor', () => {
     it('should call negotiator\'s startConnection method when created', () => {
-<<<<<<< HEAD
       const peerId = 'peerId';
       const peer = new Peer(peerId, {});
 
@@ -70,12 +54,18 @@
 
       assert.deepEqual(mc.options._queuedMessages, ['message']);
     });
+
+    it('should store any messages passed in when created', () => {
+      const peerId = 'peerId';
+      const peer = new Peer(peerId, {});
+      const mc = new MediaConnection(peer, {_stream: {}, _queuedMessages: ['message']});
+
+      assert.deepEqual(mc.options._queuedMessages, ['message']);
+    });
   });
 
   describe('Add Stream', () => {
     it('should set remoteStream upon addStream being invoked', () => {
-=======
->>>>>>> 4a95007c
       const peerId = 'peerId';
       const peer = new Peer(peerId, {});
 
@@ -86,7 +76,6 @@
       mc.addStream('fakeStream');
 
       assert(mc);
-<<<<<<< HEAD
       assert(spy.calledOnce);
       assert.equal(mc.remoteStream, 'fakeStream');
 
@@ -112,16 +101,9 @@
 
   describe('Answering', () => {
     it('should set the localStream upon answering', () => {
-=======
-      assert(startSpy.calledOnce);
-    });
-
-    it('should store any messages passed in when created', () => {
->>>>>>> 4a95007c
       const peerId = 'peerId';
       const peer = new Peer(peerId, {});
 
-<<<<<<< HEAD
       // Callee, so no _stream option provided at first
       const mc = new MediaConnection(peer, {_payload: {}});
       assert.equal(mc.localStream, undefined);
@@ -180,44 +162,6 @@
 
       assert.deepEqual(mc._queuedMessages, ['message1', 'message2']);
       assert(negotiatorSpy.calledOnce === false);
-=======
-      assert.deepEqual(mc.options._queuedMessages, ['message']);
-    });
-  });
-
-  describe('Add Stream', () => {
-    it('should set remoteStream upon addStream being invoked', () => {
-      const peerId = 'peerId';
-      const peer = new Peer(peerId, {});
-
-      const mc = new MediaConnection(peer, {_stream: {}});
-
-      let spy = sinon.spy(mc, 'addStream');
-
-      mc.addStream('fakeStream');
-
-      assert(mc);
-      assert(spy.calledOnce);
-      assert.equal(mc.remoteStream, 'fakeStream');
-
-      spy.restore();
-    });
-
-    it('should emit a \'stream\' event upon addStream being invoked', () => {
-      const peerId = 'peerId';
-      const peer = new Peer(peerId, {});
-      const mc = new MediaConnection(peer, {_stream: {}});
-
-      let spy = sinon.spy(mc, 'emit');
-
-      mc.addStream('fakeStream');
-
-      assert(mc);
-      assert(spy.calledOnce);
-      assert(spy.calledWith('stream', 'fakeStream') === true);
-
-      spy.restore();
->>>>>>> 4a95007c
     });
   });
 });