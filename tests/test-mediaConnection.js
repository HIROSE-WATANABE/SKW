'use strict';

const util       = require('../src/util');

const assert     = require('power-assert');
const proxyquire = require('proxyquire');
const sinon      = require('sinon');

let Connection;
let MediaConnection;

describe('MediaConnection', () => {
  let stub;
  let startSpy;
<<<<<<< HEAD
  let cleanupSpy;
=======
  let answerSpy;
  let candidateSpy;
>>>>>>> 89ab0052

  beforeEach(() => {
    stub = sinon.stub();
    startSpy = sinon.spy();
<<<<<<< HEAD
    cleanupSpy = sinon.spy();

    stub.returns({
      startConnection: startSpy,
      cleanup:         cleanupSpy
=======
    answerSpy = sinon.spy();
    candidateSpy = sinon.spy();

    stub.returns({
      startConnection: startSpy,
      handleAnswer:    answerSpy,
      handleCandidate: candidateSpy
>>>>>>> 89ab0052
    });

    Connection = proxyquire(
      '../src/connection',
      {'./negotiator': stub}
    );
    MediaConnection = proxyquire(
      '../src/mediaConnection',
      {'./connection': Connection}
    );
  });

  afterEach(() => {
    startSpy.reset();
<<<<<<< HEAD
    cleanupSpy.reset();
=======
    answerSpy.reset();
    candidateSpy.reset();
>>>>>>> 89ab0052
  });

  describe('Constructor', () => {
    it('should call negotiator\'s startConnection method when created', () => {
      const mc = new MediaConnection({_stream: {}});

      assert(mc);
      assert(startSpy.calledOnce);
    });

    it('should store any messages passed in when created', () => {
      const mc = new MediaConnection(
        {_stream: {}, _queuedMessages: ['message']}
      );
      assert.deepEqual(mc.options._queuedMessages, ['message']);
    });
  });

  describe('Add Stream', () => {
    it('should set remoteStream upon addStream being invoked', () => {
      const mc = new MediaConnection({_stream: {}});

      let spy = sinon.spy(mc, 'addStream');

      mc.addStream('fakeStream');

      assert(mc);
      assert(spy.calledOnce);
      assert.equal(mc.remoteStream, 'fakeStream');

      spy.restore();
    });

    it('should emit a \'stream\' event upon addStream being invoked', () => {
      const mc = new MediaConnection({_stream: {}});

      let spy = sinon.spy(mc, 'emit');

      mc.addStream('fakeStream');

      assert(mc);
      assert(spy.calledOnce);
      assert(spy.calledWith('stream', 'fakeStream') === true);

      spy.restore();
    });
  });

<<<<<<< HEAD
  describe('Cleanup', () => {
    it('should close the socket and call the negotiator to cleanup on close()', () => {
      const mc = new MediaConnection({_stream: {}});

      // Force to be open
      mc.open = true;

      let spy = sinon.spy(mc, 'close');

      mc.close();
      assert(mc);
      assert(spy.calledOnce);
      assert.equal(mc.open, false);

      assert(cleanupSpy.called);
      assert(cleanupSpy.calledWith(mc));
=======
  describe('Handling messages', () => {
    it('should call negotiator\'s handleAnswer with an answer', () => {
      const answer = 'message';

      const mc = new MediaConnection({_stream: {}});
      assert(answerSpy.called === false);

      mc.handleAnswer(answer);
      assert(answerSpy.calledOnce === true);
    });

    it('should call negotiator\'s handleCandidate with a candidate', () => {
      const candidate = 'message';

      const mc = new MediaConnection({_stream: {}});
      assert(candidateSpy.called === false);

      mc.handleCandidate(candidate);
      assert(candidateSpy.calledOnce === true);
    });
  });

  describe('Answering', () => {
    it('should set the localStream upon answering', () => {
      // Callee, so no _stream option provided at first
      const mc = new MediaConnection({_payload: {}});
      assert.equal(mc.localStream, undefined);
      mc.answer('foobar');
      assert.equal(mc.localStream, 'foobar');
      assert.equal(mc.open, true);
    });

    it('should not set the localStream if already set', () => {
      // Caller, so _stream option is initially provided
      const mc = new MediaConnection({_stream: 'exists', _payload: {}});
      assert.equal(mc.localStream, 'exists');
      mc.answer('foobar');
      assert.equal(mc.localStream, 'exists');
      assert.equal(mc.open, false);
    });

    it('should call negotiator\'s startConnection method upon answering', () => {
      const mc = new MediaConnection({_payload: {}});
      assert(startSpy.called === false);
      mc.answer('foobar');
      assert(startSpy.calledOnce === true);
    });

    it('should process any queued messages after PeerConnection object is created', () => {
      const messages = [{type: util.MESSAGE_TYPES.ANSWER.name, payload: 'message'}];

      const mc = new MediaConnection({_payload: {}, _queuedMessages: messages});

      let spy = sinon.spy(mc, 'handleAnswer');

      assert.deepEqual(mc._queuedMessages, messages);
      assert.equal(spy.called, false);
      mc.answer('foobar');
      assert.deepEqual(mc._queuedMessages, []);
      assert.equal(spy.calledOnce, true);

      spy.reset();
    });

    it('should not process any invalid queued messages', () => {
      const messages = [{type: 'WRONG', payload: 'message'}];

      const mc = new MediaConnection({_payload: {}, _queuedMessages: messages});

      let spy1 = sinon.spy(mc, 'handleAnswer');
      let spy2 = sinon.spy(mc, 'handleCandidate');

      assert.deepEqual(mc._queuedMessages, messages);
      assert.equal(spy1.called, false);
      assert.equal(spy2.called, false);

      mc.answer('foobar');
      assert.deepEqual(mc._queuedMessages, []);
      assert.equal(spy1.called, false);
      assert.equal(spy2.called, false);

      spy1.reset();
      spy2.reset();
    });

    it('should queue a message if handleMessage is called before PC is available', () => {
      const message1 = {type: util.MESSAGE_TYPES.CANDIDATE.name, payload: 'message1'};
      const message2 = {type: util.MESSAGE_TYPES.ANSWER.name, payload: 'message2'};
      const messages = [message1];

      const mc = new MediaConnection({_payload: {}, _queuedMessages: messages});

      assert.equal(mc._pcAvailable, false);
      mc.handleAnswer(message2.payload);

      assert.deepEqual(mc._queuedMessages, [message1, message2]);
      assert(answerSpy.called === false);
      assert(candidateSpy.called === false);
>>>>>>> 89ab0052
    });
  });
});<|MERGE_RESOLUTION|>--- conflicted
+++ resolved
@@ -12,31 +12,22 @@
 describe('MediaConnection', () => {
   let stub;
   let startSpy;
-<<<<<<< HEAD
   let cleanupSpy;
-=======
   let answerSpy;
   let candidateSpy;
->>>>>>> 89ab0052
 
   beforeEach(() => {
     stub = sinon.stub();
     startSpy = sinon.spy();
-<<<<<<< HEAD
     cleanupSpy = sinon.spy();
+    answerSpy = sinon.spy();
+    candidateSpy = sinon.spy();
 
     stub.returns({
       startConnection: startSpy,
-      cleanup:         cleanupSpy
-=======
-    answerSpy = sinon.spy();
-    candidateSpy = sinon.spy();
-
-    stub.returns({
-      startConnection: startSpy,
+      cleanup:         cleanupSpy,
       handleAnswer:    answerSpy,
       handleCandidate: candidateSpy
->>>>>>> 89ab0052
     });
 
     Connection = proxyquire(
@@ -51,12 +42,9 @@
 
   afterEach(() => {
     startSpy.reset();
-<<<<<<< HEAD
     cleanupSpy.reset();
-=======
     answerSpy.reset();
     candidateSpy.reset();
->>>>>>> 89ab0052
   });
 
   describe('Constructor', () => {
@@ -105,24 +93,6 @@
     });
   });
 
-<<<<<<< HEAD
-  describe('Cleanup', () => {
-    it('should close the socket and call the negotiator to cleanup on close()', () => {
-      const mc = new MediaConnection({_stream: {}});
-
-      // Force to be open
-      mc.open = true;
-
-      let spy = sinon.spy(mc, 'close');
-
-      mc.close();
-      assert(mc);
-      assert(spy.calledOnce);
-      assert.equal(mc.open, false);
-
-      assert(cleanupSpy.called);
-      assert(cleanupSpy.calledWith(mc));
-=======
   describe('Handling messages', () => {
     it('should call negotiator\'s handleAnswer with an answer', () => {
       const answer = 'message';
@@ -221,7 +191,25 @@
       assert.deepEqual(mc._queuedMessages, [message1, message2]);
       assert(answerSpy.called === false);
       assert(candidateSpy.called === false);
->>>>>>> 89ab0052
+    });
+  });
+
+  describe('Cleanup', () => {
+    it('should close the socket and call the negotiator to cleanup on close()', () => {
+      const mc = new MediaConnection({_stream: {}});
+
+      // Force to be open
+      mc.open = true;
+
+      let spy = sinon.spy(mc, 'close');
+
+      mc.close();
+      assert(mc);
+      assert(spy.calledOnce);
+      assert.equal(mc.open, false);
+
+      assert(cleanupSpy.called);
+      assert(cleanupSpy.calledWith(mc));
     });
   });
 });