--- conflicted
+++ resolved
@@ -1,11 +1,7 @@
 'use strict';
 
-<<<<<<< HEAD
-const Peer       = require('../src/peer');
 const util       = require('../src/util');
 
-=======
->>>>>>> 8f17c0b6
 const assert     = require('power-assert');
 const proxyquire = require('proxyquire');
 const sinon      = require('sinon');
@@ -95,11 +91,9 @@
 
   describe('Handling messages', () => {
     it('should call negotiator\'s handleAnswer with an answer', () => {
-      const peerId = 'peerId';
-      const peer = new Peer(peerId, {});
       const answer = 'message';
 
-      const mc = new MediaConnection(peer, {_stream: {}});
+      const mc = new MediaConnection({_stream: {}});
       assert(answerSpy.calledOnce === false);
 
       mc.handleAnswer(answer);
@@ -107,11 +101,9 @@
     });
 
     it('should call negotiator\'s handleCandidate with a candidate', () => {
-      const peerId = 'peerId';
-      const peer = new Peer(peerId, {});
       const candidate = 'message';
 
-      const mc = new MediaConnection(peer, {_stream: {}});
+      const mc = new MediaConnection({_stream: {}});
       assert(candidateSpy.calledOnce === false);
 
       mc.handleCandidate(candidate);
@@ -121,11 +113,8 @@
 
   describe('Answering', () => {
     it('should set the localStream upon answering', () => {
-      const peerId = 'peerId';
-      const peer = new Peer(peerId, {});
-
       // Callee, so no _stream option provided at first
-      const mc = new MediaConnection(peer, {_payload: {}});
+      const mc = new MediaConnection({_payload: {}});
       assert.equal(mc.localStream, undefined);
       mc.answer('foobar');
       assert.equal(mc.localStream, 'foobar');
@@ -133,11 +122,8 @@
     });
 
     it('should not set the localStream if already set', () => {
-      const peerId = 'peerId';
-      const peer = new Peer(peerId, {});
-
       // Caller, so _stream option is initially provided
-      const mc = new MediaConnection(peer, {_stream: 'exists', _payload: {}});
+      const mc = new MediaConnection({_stream: 'exists', _payload: {}});
       assert.equal(mc.localStream, 'exists');
       mc.answer('foobar');
       assert.equal(mc.localStream, 'exists');
@@ -145,21 +131,16 @@
     });
 
     it('should call negotiator\'s startConnection method upon answering', () => {
-      const peerId = 'peerId';
-      const peer = new Peer(peerId, {});
-
-      const mc = new MediaConnection(peer, {_payload: {}});
+      const mc = new MediaConnection({_payload: {}});
       assert(startSpy.calledOnce === false);
       mc.answer('foobar');
       assert(startSpy.calledOnce === true);
     });
 
     it('should process any queued messages after PeerConnection object is created', () => {
-      const peerId = 'peerId';
-      const peer = new Peer(peerId, {});
       const messages = [{type: util.MESSAGE_TYPES.ANSWER.name, payload: 'message'}];
 
-      const mc = new MediaConnection(peer, {_payload: {}, _queuedMessages: messages});
+      const mc = new MediaConnection({_payload: {}, _queuedMessages: messages});
 
       let spy = sinon.spy(mc, 'handleAnswer');
 
@@ -173,11 +154,9 @@
     });
 
     it('should not process any invalid queued messages', () => {
-      const peerId = 'peerId';
-      const peer = new Peer(peerId, {});
       const messages = [{type: 'WRONG', payload: 'message'}];
 
-      const mc = new MediaConnection(peer, {_payload: {}, _queuedMessages: messages});
+      const mc = new MediaConnection({_payload: {}, _queuedMessages: messages});
 
       let spy1 = sinon.spy(mc, 'handleAnswer');
       let spy2 = sinon.spy(mc, 'handleCandidate');
@@ -196,13 +175,11 @@
     });
 
     it('should queue a message if handleMessage is called before PC is available', () => {
-      const peerId = 'peerId';
-      const peer = new Peer(peerId, {});
       const message1 = {type: util.MESSAGE_TYPES.CANDIDATE.name, payload: 'message1'};
       const message2 = {type: util.MESSAGE_TYPES.ANSWER.name, payload: 'message2'};
       const messages = [message1];
 
-      const mc = new MediaConnection(peer, {_payload: {}, _queuedMessages: messages});
+      const mc = new MediaConnection({_payload: {}, _queuedMessages: messages});
 
       assert.equal(mc._pcAvailable, false);
       mc.handleAnswer(message2.payload);
