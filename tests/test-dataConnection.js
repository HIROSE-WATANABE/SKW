--- conflicted
+++ resolved
@@ -11,23 +11,17 @@
 describe('DataConnection', () => {
   let negotiatorStub;
   let startSpy;
-<<<<<<< HEAD
+  let cleanupSpy;
   let answerSpy;
   let candidateSpy;
-=======
-  let cleanupSpy;
->>>>>>> d78f92ee
 
   beforeEach(() => {
     // Negotiator stub and spies
     negotiatorStub = sinon.stub();
     startSpy = sinon.spy();
-<<<<<<< HEAD
+    cleanupSpy = sinon.spy();
     answerSpy = sinon.spy();
     candidateSpy = sinon.spy();
-=======
-    cleanupSpy = sinon.spy();
->>>>>>> d78f92ee
 
     negotiatorStub.returns({
       on: function(event, callback) {
@@ -37,12 +31,9 @@
         this[event](arg);
       },
       startConnection: startSpy,
-<<<<<<< HEAD
+      cleanup:         cleanupSpy,
       handleAnswer:    answerSpy,
       handleCandidate: candidateSpy
-=======
-      cleanup:         cleanupSpy
->>>>>>> d78f92ee
     });
 
     Connection = proxyquire(
@@ -57,12 +48,9 @@
 
   afterEach(() => {
     startSpy.reset();
-<<<<<<< HEAD
+    cleanupSpy.reset();
     answerSpy.reset();
     candidateSpy.reset();
-=======
-    cleanupSpy.reset();
->>>>>>> d78f92ee
   });
 
   describe('Constructor', () => {
