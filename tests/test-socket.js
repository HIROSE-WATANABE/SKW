'use strict';

const proxyquire  = require('proxyquire');
const mockSocket  = require('mock-socket');
const SocketIO    = mockSocket.SocketIO;
const Server      = mockSocket.Server;

const Socket = proxyquire('../src/socket', {'socket.io-client': SocketIO});

describe('Socket', () => {
  const serverPort = 5080;
  let server = new Server('http://localhost:' + serverPort);

  beforeEach(() => {
    server.on('connection', function() {

    });
  });

  afterEach(() => {
    server.close();
  });

  describe('Connecting to the server', () => {
    it('should be able to connect to a server', done => {
      const socket = new Socket(false, 'localhost', serverPort, 'foobar');
<<<<<<< HEAD

=======
>>>>>>> ae09bc3b
      socket.start();
      socket.socket.on('connect', () => {
        done();
      });
    });
  });
});<|MERGE_RESOLUTION|>--- conflicted
+++ resolved
@@ -24,10 +24,6 @@
   describe('Connecting to the server', () => {
     it('should be able to connect to a server', done => {
       const socket = new Socket(false, 'localhost', serverPort, 'foobar');
-<<<<<<< HEAD
-
-=======
->>>>>>> ae09bc3b
       socket.start();
       socket.socket.on('connect', () => {
         done();
