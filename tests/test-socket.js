--- conflicted
+++ resolved
@@ -38,16 +38,13 @@
         io:         {opts: {query: ''}}
       }
     );
-<<<<<<< HEAD
+
     Socket = proxyquire('../src/socket', {
       'socket.io-client': stub,
       './util':           util
     });
-=======
-    Socket = proxyquire('../src/socket', {'socket.io-client': stub});
 
     socket = new Socket(false, 'localhost', serverPort, apiKey);
->>>>>>> e9de9f3f
   });
 
   afterEach(() => {
