--- conflicted
+++ resolved
@@ -242,6 +242,7 @@
         socket._io._fakeMessage[util.MESSAGE_TYPES.ROOM_USER_JOINED.key](data);
 
         assert(spy.calledWith(util.MESSAGE_TYPES.ROOM_USER_JOINED.key, data));
+        assert.equal(spy.callCount, 1);
       });
     });
 
@@ -261,7 +262,6 @@
 
         socket.start(peerId, token);
 
-<<<<<<< HEAD
         let spy = sinon.spy(socket, 'emit');
         assert.equal(spy.callCount, 0);
 
@@ -269,10 +269,6 @@
 
         assert(spy.calledWith(util.MESSAGE_TYPES.ROOM_DATA.key, data));
       });
-=======
-      assert(spy.calledWith(util.MESSAGE_TYPES.ROOM_USER_JOINED.key, data));
-      assert.equal(spy.callCount, 1);
->>>>>>> 2f505681
     });
   });
 });