'use strict';

const Connection = require('./connection');

class DataConnection extends Connection {
<<<<<<< HEAD
  constructor(peer, options) {
    super(peer, options);
=======
  constructor(options) {
    super(options);
>>>>>>> 8f17c0b6

    this._idPrefix = 'dc_';
    this.type = 'data';
    this.label = this.options.label || this.id;
    this.serialization = this.options.serialization;

    // Data channel buffering.
    this._buffer = [];
    this._buffering = false;
    this.bufferSize = 0;

    // For storing large data.
    this._chunkedData = {};

    if (this.options._payload) {
      this._peerBrowser = this.options._payload.browser;
    }

    this._negotiator.startConnection(
      this,
      this.options._payload || {
        originator: true
      }
    );
  }

  initialize(dc) {
    // TODO: Remove lint bypass
    console.log(dc);
  }

  send(data, chunked) {
    // TODO: Remove lint bypass
    console.log(data, chunked);
  }
}

module.exports = DataConnection;<|MERGE_RESOLUTION|>--- conflicted
+++ resolved
@@ -3,13 +3,8 @@
 const Connection = require('./connection');
 
 class DataConnection extends Connection {
-<<<<<<< HEAD
-  constructor(peer, options) {
-    super(peer, options);
-=======
   constructor(options) {
     super(options);
->>>>>>> 8f17c0b6
 
     this._idPrefix = 'dc_';
     this.type = 'data';
