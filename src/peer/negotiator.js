--- conflicted
+++ resolved
@@ -438,7 +438,6 @@
   }
 
   /**
-<<<<<<< HEAD
    * Get map object describes which kinds of tracks should be marked as recvonly
    * @param {Object} options - Options of peer.call()
    * @return {Object} Map object which streamTrack will be recvonly or not
@@ -481,7 +480,9 @@
     }
 
     return state;
-=======
+  }
+
+  /**
    * Replace the stream being sent with a new one.
    * Video and audio are replaced per track by using `xxxTrack` methods.
    * We assume that there is at most 1 audio and at most 1 video in local stream.
@@ -511,7 +512,7 @@
      * Replace a track being sent with a new one.
      * @param {RTCRtpSender} sender - The sender which type is video or audio.
      * @param {MediaStreamTrack} track - The track of new stream.
-     * @param {MediaStream} stream - The stream which contains the track. 
+     * @param {MediaStream} stream - The stream which contains the track.
      * @private
      */
     function _updateSenderWithTrack(sender, track, stream) {
@@ -556,7 +557,6 @@
     setTimeout(() => {
       this._pc.addStream(newStream);
     });
->>>>>>> 39afe426
   }
 
   /**
