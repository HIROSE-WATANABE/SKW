--- conflicted
+++ resolved
@@ -1,9 +1,5 @@
 'use strict';
 
-<<<<<<< HEAD
-const adapter = require('webrtc-adapter-test');
-const RTCPeerConnection     = adapter.RTCPeerConnection;
-=======
 const EventEmitter = require('events');
 const adapter      = require('webrtc-adapter-test');
 
@@ -11,7 +7,6 @@
 const RTCIceCandidate       = adapter.RTCIceCandidate;
 const RTCSessionDescription = adapter.RTCSessionDescription;
 
->>>>>>> a83794aa
 const util = require('./util');
 
 // Negotiator ENUM setup. 'enumify' is only used with `import`, not 'require'.
@@ -195,16 +190,6 @@
     this.emit(Negotiator.EVENTS.error.name, err);
   }
 
-  emitError(type, err) {
-    util.error('Error:', err);
-    if (typeof err === 'string') {
-      err = new Error(err);
-    }
-
-    err.type = type;
-    this.emit(Negotiator.EVENTS.error.name, err);
-  }
-
   static get EVENTS() {
     return NegotiatorEvents;
   }
