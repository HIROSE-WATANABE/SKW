--- conflicted
+++ resolved
@@ -2,14 +2,6 @@
 
 const adapter = require('webrtc-adapter-test');
 
-<<<<<<< HEAD
-const EventEmitter = require('events');
-
-class Negotiator extends EventEmitter {
-  constructor() {
-    super();
-    this._idPrefix = 'pc_';
-=======
 const RTCPeerConnection     = adapter.RTCPeerConnection;
 
 const util = require('./util');
@@ -29,7 +21,6 @@
 class Negotiator extends EventEmitter {
   constructor() {
     super();
->>>>>>> 9a6d7e02
   }
 
   startConnection(options, pcConfig) {
