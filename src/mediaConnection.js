--- conflicted
+++ resolved
@@ -11,13 +11,10 @@
     this.type = 'media';
     // This should only be set on the caller-side
     this.localStream = this.options._stream;
-<<<<<<< HEAD
+
+    // Messages stored by peer because MC was not ready yet:
     this._queuedMessages = this.options._queuedMessages || [];
     this._pcAvailable = false;
-=======
-    // Messages stored by peer because MC was not ready yet:
-    this._queuedMessages = options._queuedMessages;
->>>>>>> 00d9550a
 
     if (this.localStream) {
       this._negotiator.startConnection(
@@ -38,11 +35,9 @@
   }
 
   handleMessage(message) {
-    if (!this._pcAvailable) {
-      this._queuedMessages.push(message);
-    } else {
+    if (this._pcAvailable) {
       var payload = message.payload;
-  
+
       switch (message.type) {
         case 'ANSWER':
           // Forward to negotiator
@@ -56,6 +51,8 @@
           util.warn('Unrecognized message type:', message.type, 'from peer:', this.peer);
           break;
       }
+    } else {
+      this._queuedMessages.push(message);
     }
   }
 
