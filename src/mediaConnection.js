'use strict';

const Connection = require('./connection');
const util = require('./util');

class MediaConnection extends Connection {
  constructor(peer, options) {
    super(peer, options);

    this._idPrefix = 'mc_';
    this.type = 'media';
    // This should only be set on the caller-side
    this.localStream = this.options._stream;

    // Messages stored by peer because MC was not ready yet
    this._queuedMessages = this.options._queuedMessages || [];
    this._pcAvailable = false;

    if (this.localStream) {
      this._negotiator.startConnection(
        this,
        {_stream: this.localStream, originator: true}
      );
      this._pcAvailable = true;
    }
  }

  addStream(remoteStream) {
<<<<<<< HEAD
    util.setLogLevel(3);
=======
>>>>>>> 4a95007c
    util.log('Receiving stream', remoteStream);

    this.remoteStream = remoteStream;
    // Is 'stream' an appropriate emit message? PeerJS contemplated using 'open' instead
    this.emit('stream', remoteStream);
  }

  handleMessage(message) {
    if (this._pcAvailable) {
      var payload = message.payload;

      switch (message.type) {
        case 'ANSWER':
          // Forward to negotiator
          this._negotiator.handleSDP(message.type, this, payload.sdp);
          this.open = true;
          break;
        case 'CANDIDATE':
          this._negotiator.handleCandidate(this, payload.candidate);
          break;
        default:
          util.warn('Unrecognized message type:', message.type, 'from peer:', this.peer);
          break;
      }
    } else {
      this._queuedMessages.push(message);
    }
  }

  // This is only called by the callee
  answer(stream) {
    if (this.localStream) {
      util.warn('localStream already exists on this MediaConnection. Are you answering a call twice?');
      return;
    }

    this.options._payload._stream = stream;

    this.localStream = stream;
    this._negotiator.startConnection(
      this,
      this.options._payload
    );
    this._pcAvailable = true;

    // Process messages queued because PeerConnection not set up.
    for (let i = 0; i < this._queuedMessages.length; i++) {
      this.handleMessage(this._queuedMessages.shift());
    }

    this.open = true;
  }
}

module.exports = MediaConnection;<|MERGE_RESOLUTION|>--- conflicted
+++ resolved
@@ -26,10 +26,6 @@
   }
 
   addStream(remoteStream) {
-<<<<<<< HEAD
-    util.setLogLevel(3);
-=======
->>>>>>> 4a95007c
     util.log('Receiving stream', remoteStream);
 
     this.remoteStream = remoteStream;
