'use strict';

<<<<<<< HEAD
const io           = require('socket.io-client');

const EventEmitter = require('events');

class Socket extends EventEmitter {
  constructor(secure, host, port, key) {
    super();

    this.disconnected = true;
    this._queue = [];

    this._socket = null;
=======
const io = require('socket.io-client');
const EventEmitter = require('events').EventEmitter;

class Socket extends EventEmitter {
  constructor(secure, host, port, key) {
    super();
    this.disconnected = false;
>>>>>>> a2634a1e

    this._key   = key;

    let httpProtocol = secure ? 'https://' : 'http://';
    this._httpUrl = `${httpProtocol}${host}:${port}`;
  }

  start(id, token) {
    // Presumably need a check for whether a peerId is actually specified or not?
    this.id = id;
    this._socket = io(this._httpUrl, {
      'force new connection': true,
      'query':                `apiKey=${this._key}&token=${token}&peerId=${this.id}`
    });

    this._socket.on('OPEN', peerId => {
      this.disconnected = false;

      if (peerId !== undefined) {
        this.id = peerId;
      }

      // This may be redundant, but is here to match peerjs:
      this._sendQueuedMessages();

      // To inform the peer that the socket successfully connected 
      this.emit('OPEN');
    });
  }

  send(data) {
    if (this.disconnected) {
      return;
    }

    // If we have no ID yet, queue the message
    if (!this.id) {
      this._queue.push(data);
      return;
    }

    if (!data.type) {
      this._socket.emit('ERR', 'Invalid message');
      return;
    }

    var message = JSON.stringify(data);
    if (this._socket.connected === true) {
      this._socket.emit('MSG', message);
    }
  }

  close() {
    // if (!this.disconnected && (this._socket.readyState === 1)) {
    if (!this.disconnected) {
      this._socket.disconnect();
      this.disconnected = true;
    }
  }

  _sendQueuedMessages() {
    for (var i = 0; i < this._queue.length; i++) {
      // Remove each item from queue in turn and send
      this.send(this._queue.shift());
    }
  }
}

module.exports = Socket;<|MERGE_RESOLUTION|>--- conflicted
+++ resolved
@@ -1,6 +1,5 @@
 'use strict';
 
-<<<<<<< HEAD
 const io           = require('socket.io-client');
 
 const EventEmitter = require('events');
@@ -13,16 +12,6 @@
     this._queue = [];
 
     this._socket = null;
-=======
-const io = require('socket.io-client');
-const EventEmitter = require('events').EventEmitter;
-
-class Socket extends EventEmitter {
-  constructor(secure, host, port, key) {
-    super();
-    this.disconnected = false;
->>>>>>> a2634a1e
-
     this._key   = key;
 
     let httpProtocol = secure ? 'https://' : 'http://';
@@ -47,7 +36,7 @@
       // This may be redundant, but is here to match peerjs:
       this._sendQueuedMessages();
 
-      // To inform the peer that the socket successfully connected 
+      // To inform the peer that the socket successfully connected
       this.emit('OPEN');
     });
   }
