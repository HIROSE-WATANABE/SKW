'use strict';

const util = require('./util');
const Negotiator = require('./negotiator');

const EventEmitter = require('events');

class Connection extends EventEmitter {
  constructor(options) {
    super();

    // Abstract class
    if (this.constructor === Connection) {
      throw new TypeError('Cannot construct Connection instances directly');
    }

    // TODO use util.extend (or Object.assign)
    this.options = options;

    this.open = false;
    this.type = undefined;
    this.metadata = this.options.metadata;

    this._negotiator = new Negotiator();

    this._idPrefix = 'c_';
    this._randomIdSuffix = util.randomToken();
  }

  get id() {
    return this.options.connectionId || this._idPrefix + this._randomIdSuffix;
  }

  // TODO: move into the negotiator class to handle signalling directly?
<<<<<<< HEAD
  handleAnswer(answer) {
    if (this._pcAvailable) {
      this._negotiator.handleAnswer(answer);
      this.open = true;
    } else {
      this._queuedMessages.push({type: util.MESSAGE_TYPES.ANSWER.name, payload: answer});
    }
  }

  handleCandidate(candidate) {
    if (this._pcAvailable) {
      this._negotiator.handleCandidate(candidate);
    } else {
      this._queuedMessages.push({type: util.MESSAGE_TYPES.CANDIDATE.name, payload: candidate});
=======
  handleMessage(message) {
    const payload = message.payload;

    switch (message.type) {
      case 'ANSWER':
        // Forward to negotiator
        this._negotiator.handleSDP(message.type, this, payload.sdp);
        break;
      case 'CANDIDATE':
        this._negotiator.handleCandidate(this, payload.candidate);
        break;
      default:
        util.warn('Unrecognized message type:',
          message.type, 'from peer:', message.src);
        break;
>>>>>>> 8f17c0b6
    }
  }

  close() {
  }
}

module.exports = Connection;<|MERGE_RESOLUTION|>--- conflicted
+++ resolved
@@ -32,7 +32,6 @@
   }
 
   // TODO: move into the negotiator class to handle signalling directly?
-<<<<<<< HEAD
   handleAnswer(answer) {
     if (this._pcAvailable) {
       this._negotiator.handleAnswer(answer);
@@ -47,23 +46,6 @@
       this._negotiator.handleCandidate(candidate);
     } else {
       this._queuedMessages.push({type: util.MESSAGE_TYPES.CANDIDATE.name, payload: candidate});
-=======
-  handleMessage(message) {
-    const payload = message.payload;
-
-    switch (message.type) {
-      case 'ANSWER':
-        // Forward to negotiator
-        this._negotiator.handleSDP(message.type, this, payload.sdp);
-        break;
-      case 'CANDIDATE':
-        this._negotiator.handleCandidate(this, payload.candidate);
-        break;
-      default:
-        util.warn('Unrecognized message type:',
-          message.type, 'from peer:', message.src);
-        break;
->>>>>>> 8f17c0b6
     }
   }
 
